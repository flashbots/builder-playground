package main

import (
	"context"
	_ "embed"
	"fmt"
	"log"
	"os"
	"os/exec"
	"os/signal"
	"sort"
	"strings"
	"time"

	"github.com/ferranbt/builder-playground/internal"
	"github.com/spf13/cobra"
)

var outputFlag string
var genesisDelayFlag uint64
var withOverrides []string
var watchdog bool
var dryRun bool
var interactive bool
var timeout time.Duration
var logLevelFlag string
<<<<<<< HEAD
var localPortsFlag bool
=======
var bindExternal bool
>>>>>>> 6ed42e95

var rootCmd = &cobra.Command{
	Use:   "playground",
	Short: "",
	Long:  ``,
	RunE: func(cmd *cobra.Command, args []string) error {
		return nil
	},
}

var cookCmd = &cobra.Command{
	Use:   "cook",
	Short: "Cook a recipe",
	RunE: func(cmd *cobra.Command, args []string) error {
		recipeNames := []string{}
		for _, recipe := range recipes {
			recipeNames = append(recipeNames, recipe.Name())
		}
		return fmt.Errorf("please specify a recipe to cook. Available recipes: %s", recipeNames)
	},
}

var artifactsCmd = &cobra.Command{
	Use:   "artifacts",
	Short: "List available artifacts",
	RunE: func(cmd *cobra.Command, args []string) error {
		if len(args) != 1 {
			return fmt.Errorf("please specify a service name")
		}
		serviceName := args[0]
		component := internal.FindComponent(serviceName)
		if component == nil {
			return fmt.Errorf("service %s not found", serviceName)
		}
		releaseService, ok := component.(internal.ReleaseService)
		if !ok {
			return fmt.Errorf("service %s is not a release service", serviceName)
		}
		output := outputFlag
		if output == "" {
			homeDir, err := internal.GetHomeDir()
			if err != nil {
				return fmt.Errorf("failed to get home directory: %w", err)
			}
			output = homeDir
		}
		location, err := internal.DownloadRelease(output, releaseService.ReleaseArtifact())
		if err != nil {
			return fmt.Errorf("failed to download release: %w", err)
		}
		fmt.Println(location)
		return nil
	},
}

var artifactsAllCmd = &cobra.Command{
	Use:   "artifacts-all",
	Short: "Download all the artifacts available in the catalog (Used for testing purposes)",
	RunE: func(cmd *cobra.Command, args []string) error {
		fmt.Println("Downloading all artifacts...")

		output := outputFlag
		if output == "" {
			homeDir, err := internal.GetHomeDir()
			if err != nil {
				return fmt.Errorf("failed to get home directory: %w", err)
			}
			output = homeDir
		}
		for _, component := range internal.Components {
			releaseService, ok := component.(internal.ReleaseService)
			if !ok {
				continue
			}
			location, err := internal.DownloadRelease(output, releaseService.ReleaseArtifact())
			if err != nil {
				return fmt.Errorf("failed to download release: %w", err)
			}

			// make sure the artifact is valid to be executed on this platform
			log.Printf("Downloaded %s to %s\n", releaseService.ReleaseArtifact().Name, location)
			if err := isExecutableValid(location); err != nil {
				return fmt.Errorf("failed to check if artifact is valid: %w", err)
			}
		}
		return nil
	},
}

var inspectCmd = &cobra.Command{
	Use:   "inspect",
	Short: "Inspect a connection between two services",
	RunE: func(cmd *cobra.Command, args []string) error {
		// two arguments, the name of the service and the name of the connection
		if len(args) != 2 {
			return fmt.Errorf("please specify a service name and a connection name")
		}
		serviceName := args[0]
		connectionName := args[1]

		sig := make(chan os.Signal, 1)
		signal.Notify(sig, os.Interrupt)

		ctx, cancel := context.WithCancel(context.Background())
		go func() {
			<-sig
			cancel()
		}()

		if err := internal.Inspect(ctx, serviceName, connectionName); err != nil {
			return fmt.Errorf("failed to inspect connection: %w", err)
		}
		return nil
	},
}

var recipes = []internal.Recipe{
	&internal.L1Recipe{},
	&internal.OpRecipe{},
	&internal.BuilderNetRecipe{},
}

func main() {
	for _, recipe := range recipes {
		recipeCmd := &cobra.Command{
			Use:   recipe.Name(),
			Short: recipe.Description(),
			RunE: func(cmd *cobra.Command, args []string) error {
				return runIt(recipe)
			},
		}
		// add the flags from the recipe
		recipeCmd.Flags().AddFlagSet(recipe.Flags())
		// add the common flags
		recipeCmd.Flags().StringVar(&outputFlag, "output", "", "Output folder for the artifacts")
		recipeCmd.Flags().BoolVar(&watchdog, "watchdog", false, "enable watchdog")
		recipeCmd.Flags().StringArrayVar(&withOverrides, "override", []string{}, "override a service's config")
		recipeCmd.Flags().BoolVar(&dryRun, "dry-run", false, "dry run the recipe")
		recipeCmd.Flags().BoolVar(&dryRun, "mise-en-place", false, "mise en place mode")
		recipeCmd.Flags().Uint64Var(&genesisDelayFlag, "genesis-delay", internal.MinimumGenesisDelay, "")
		recipeCmd.Flags().BoolVar(&interactive, "interactive", false, "interactive mode")
		recipeCmd.Flags().DurationVar(&timeout, "timeout", 0, "") // Used for CI
		recipeCmd.Flags().StringVar(&logLevelFlag, "log-level", "info", "log level")
<<<<<<< HEAD
		recipeCmd.Flags().BoolVar(&localPortsFlag, "local-ports", false, "bind all ports to localhost only (127.0.0.1) for enhanced security")
=======
		recipeCmd.Flags().BoolVar(&bindExternal, "bind-external", false, "bind host ports to external interface")
>>>>>>> 6ed42e95

		cookCmd.AddCommand(recipeCmd)
	}

	// reuse the same output flag for the artifacts command
	artifactsCmd.Flags().StringVar(&outputFlag, "output", "", "Output folder for the artifacts")
	artifactsAllCmd.Flags().StringVar(&outputFlag, "output", "", "Output folder for the artifacts")

	rootCmd.AddCommand(cookCmd)
	rootCmd.AddCommand(artifactsCmd)
	rootCmd.AddCommand(artifactsAllCmd)
	rootCmd.AddCommand(inspectCmd)

	if err := rootCmd.Execute(); err != nil {
		fmt.Println(err)
		os.Exit(1)
	}
}

func runIt(recipe internal.Recipe) error {
	var logLevel internal.LogLevel
	if err := logLevel.Unmarshal(logLevelFlag); err != nil {
		return fmt.Errorf("failed to parse log level: %w", err)
	}

	log.Printf("Log level: %s\n", logLevel)

	// parse the overrides
	overrides := map[string]string{}
	for _, val := range withOverrides {
		parts := strings.SplitN(val, "=", 2)
		if len(parts) != 2 {
			return fmt.Errorf("invalid override format: %s, expected service=val", val)
		}
		overrides[parts[0]] = parts[1]
	}

	builder := recipe.Artifacts()
	builder.OutputDir(outputFlag)
	builder.GenesisDelay(genesisDelayFlag)
	artifacts, err := builder.Build()
	if err != nil {
		return err
	}

	svcManager := recipe.Apply(&internal.ExContext{LogLevel: logLevel}, artifacts)
	if err := svcManager.Validate(); err != nil {
		return fmt.Errorf("failed to validate manifest: %w", err)
	}

	// set the local ports flag
	if localPortsFlag {
		for _, svc := range svcManager.Services() {
			for _, port := range svc.Ports() {
				port.Local = true
			}
		}
	}

	// generate the dot graph
	dotGraph := svcManager.GenerateDotGraph()
	if err := artifacts.Out.WriteFile("graph.dot", dotGraph); err != nil {
		return err
	}

	if dryRun {
		return nil
	}

	// validate that override is being applied to a service in the manifest
	for k := range overrides {
		if _, ok := svcManager.GetService(k); !ok {
			return fmt.Errorf("service '%s' in override not found in manifest", k)
		}
	}

	dockerRunner, err := internal.NewLocalRunner(artifacts.Out, svcManager, overrides, interactive, !bindExternal)
	if err != nil {
		return fmt.Errorf("failed to create docker runner: %w", err)
	}

	sig := make(chan os.Signal, 1)
	signal.Notify(sig, os.Interrupt)

	ctx, cancel := context.WithCancel(context.Background())
	go func() {
		<-sig
		cancel()
	}()

	if err := dockerRunner.Run(); err != nil {
		dockerRunner.Stop()
		return fmt.Errorf("failed to run docker: %w", err)
	}

	if !interactive {
		// print services info
		fmt.Printf("\n========= Services started =========\n")
		for _, ss := range svcManager.Services() {
			ports := ss.Ports()
			sort.Slice(ports, func(i, j int) bool {
				return ports[i].Name < ports[j].Name
			})

			portsStr := []string{}
			for _, p := range ports {
				protocol := ""
				if p.Protocol == internal.ProtocolUDP {
					protocol = "/udp"
				}
				portsStr = append(portsStr, fmt.Sprintf("%s: %d/%d%s", p.Name, p.Port, p.HostPort, protocol))
			}
			fmt.Printf("- %s (%s)\n", ss.Name, strings.Join(portsStr, ", "))
		}
	}

	if err := dockerRunner.WaitForReady(ctx, 20*time.Second); err != nil {
		dockerRunner.Stop()
		return fmt.Errorf("failed to wait for service readiness: %w", err)
	}

	if err := svcManager.CompleteReady(); err != nil {
		dockerRunner.Stop()
		return fmt.Errorf("failed to complete ready: %w", err)
	}

	// get the output from the recipe
	output := recipe.Output(svcManager)
	if len(output) > 0 {
		fmt.Printf("\n========= Output =========\n")
		for k, v := range output {
			fmt.Printf("- %s: %v\n", k, v)
		}
	}

	watchdogErr := make(chan error, 1)
	if watchdog {
		go func() {
			if err := internal.RunWatchdog(svcManager); err != nil {
				watchdogErr <- fmt.Errorf("watchdog failed: %w", err)
			}
		}()
	}

	var timerCh <-chan time.Time
	if timeout > 0 {
		timerCh = time.After(timeout)
	}

	select {
	case <-ctx.Done():
		fmt.Println("Stopping...")
	case err := <-dockerRunner.ExitErr():
		fmt.Println("Service failed:", err)
	case err := <-watchdogErr:
		fmt.Println("Watchdog failed:", err)
	case <-timerCh:
		fmt.Println("Timeout reached")
	}

	if err := dockerRunner.Stop(); err != nil {
		return fmt.Errorf("failed to stop docker: %w", err)
	}
	return nil
}

func isExecutableValid(path string) error {
	// First check if file exists
	_, err := os.Stat(path)
	if err != nil {
		return fmt.Errorf("file does not exist or is inaccessible: %w", err)
	}

	// Try to execute with a harmless flag or in a way that won't run the main program
	cmd := exec.Command(path, "--version")
	// Redirect output to /dev/null
	cmd.Stdout = nil
	cmd.Stderr = nil

	if err := cmd.Start(); err != nil {
		return fmt.Errorf("cannot start executable: %w", err)
	}

	// Immediately kill the process since we just want to test if it starts
	cmd.Process.Kill()

	return nil
}<|MERGE_RESOLUTION|>--- conflicted
+++ resolved
@@ -24,11 +24,7 @@
 var interactive bool
 var timeout time.Duration
 var logLevelFlag string
-<<<<<<< HEAD
-var localPortsFlag bool
-=======
 var bindExternal bool
->>>>>>> 6ed42e95
 
 var rootCmd = &cobra.Command{
 	Use:   "playground",
@@ -172,11 +168,7 @@
 		recipeCmd.Flags().BoolVar(&interactive, "interactive", false, "interactive mode")
 		recipeCmd.Flags().DurationVar(&timeout, "timeout", 0, "") // Used for CI
 		recipeCmd.Flags().StringVar(&logLevelFlag, "log-level", "info", "log level")
-<<<<<<< HEAD
-		recipeCmd.Flags().BoolVar(&localPortsFlag, "local-ports", false, "bind all ports to localhost only (127.0.0.1) for enhanced security")
-=======
 		recipeCmd.Flags().BoolVar(&bindExternal, "bind-external", false, "bind host ports to external interface")
->>>>>>> 6ed42e95
 
 		cookCmd.AddCommand(recipeCmd)
 	}
@@ -225,15 +217,6 @@
 	svcManager := recipe.Apply(&internal.ExContext{LogLevel: logLevel}, artifacts)
 	if err := svcManager.Validate(); err != nil {
 		return fmt.Errorf("failed to validate manifest: %w", err)
-	}
-
-	// set the local ports flag
-	if localPortsFlag {
-		for _, svc := range svcManager.Services() {
-			for _, port := range svc.Ports() {
-				port.Local = true
-			}
-		}
 	}
 
 	// generate the dot graph

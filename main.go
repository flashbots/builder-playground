--- conflicted
+++ resolved
@@ -13,11 +13,7 @@
 	"time"
 
 	"github.com/flashbots/builder-playground/playground"
-<<<<<<< HEAD
 	"github.com/google/uuid"
-=======
-	"github.com/flashbots/builder-playground/playground/cmd"
->>>>>>> ffb3e75e
 	"github.com/spf13/cobra"
 )
 
@@ -38,11 +34,7 @@
 var contenderEnabled bool
 var contenderArgs []string
 var contenderTarget string
-<<<<<<< HEAD
 var detached bool
-=======
-var readyzPort int
->>>>>>> ffb3e75e
 
 var rootCmd = &cobra.Command{
 	Use:   "playground",
@@ -211,11 +203,7 @@
 		recipeCmd.Flags().BoolVar(&contenderEnabled, "contender", false, "spam nodes with contender")
 		recipeCmd.Flags().StringArrayVar(&contenderArgs, "contender.arg", []string{}, "add/override contender CLI flags")
 		recipeCmd.Flags().StringVar(&contenderTarget, "contender.target", "", "override the node that contender spams -- accepts names like \"el\"")
-<<<<<<< HEAD
 		recipeCmd.Flags().BoolVar(&detached, "detached", false, "Detached mode: Run the recipes in the background")
-=======
-		recipeCmd.Flags().IntVar(&readyzPort, "readyz-port", 0, "port for readyz HTTP endpoint (0 to disable)")
->>>>>>> ffb3e75e
 
 		cookCmd.AddCommand(recipeCmd)
 	}
@@ -223,14 +211,11 @@
 	// reuse the same output flag for the artifacts command
 	artifactsCmd.Flags().StringVar(&outputFlag, "output", "", "Output folder for the artifacts")
 	artifactsAllCmd.Flags().StringVar(&outputFlag, "output", "", "Output folder for the artifacts")
-
-	cmd.InitWaitReadyCmd()
 
 	rootCmd.AddCommand(cookCmd)
 	rootCmd.AddCommand(artifactsCmd)
 	rootCmd.AddCommand(artifactsAllCmd)
 	rootCmd.AddCommand(inspectCmd)
-	rootCmd.AddCommand(cmd.WaitReadyCmd)
 
 	rootCmd.AddCommand(cleanCmd)
 	cleanCmd.Flags().StringVar(&outputFlag, "output", "", "Output folder for the artifacts")
@@ -339,16 +324,6 @@
 		cancel()
 	}()
 
-	var readyzServer *playground.ReadyzServer
-	if readyzPort > 0 {
-		readyzServer = playground.NewReadyzServer(dockerRunner.Instances(), readyzPort)
-		if err := readyzServer.Start(); err != nil {
-			return fmt.Errorf("failed to start readyz server: %w", err)
-		}
-		defer readyzServer.Stop()
-		fmt.Printf("Readyz endpoint available at http://localhost:%d/readyz\n", readyzPort)
-	}
-
 	if err := dockerRunner.Run(); err != nil {
 		dockerRunner.Stop()
 		return fmt.Errorf("failed to run docker: %w", err)

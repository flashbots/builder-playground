package main

import (
	_ "embed"
	"fmt"
	"log"
	"os"
	"sort"
	"strings"
	"time"

	"github.com/flashbots/builder-playground/playground"
	"github.com/flashbots/builder-playground/utils"
	"github.com/flashbots/builder-playground/utils/mainctx"
	"github.com/spf13/cobra"
)

var version = "dev"

var (
<<<<<<< HEAD
	keepFlag         bool
	outputFlag       string
	genesisDelayFlag uint64
	withOverrides    []string
	watchdog         bool
	dryRun           bool
	interactive      bool
	timeout          time.Duration
	logLevelFlag     string
	bindExternal     bool
	withPrometheus   bool
	networkName      string
	labels           playground.MapStringFlag
	disableLogs      bool
	platform         string
	contenderEnabled bool
	contenderArgs    []string
	contenderTarget  string
	detached         bool
=======
	outputFlag        string
	genesisDelayFlag  uint64
	withOverrides     []string
	watchdog          bool
	dryRun            bool
	interactive       bool
	timeout           time.Duration
	logLevelFlag      string
	bindExternal      bool
	withPrometheus    bool
	networkName       string
	labels            playground.MapStringFlag
	disableLogs       bool
	platform          string
	contenderEnabled  bool
	contenderArgs     []string
	contenderTarget   string
	detached          bool
	prefundedAccounts []string
>>>>>>> 02be79ed
)

var rootCmd = &cobra.Command{
	Use:     "playground",
	Short:   "",
	Long:    ``,
	Version: version,
}

var startCmd = &cobra.Command{
	Use:     "start",
	Short:   "Start a recipe",
	Aliases: []string{"cook"},
	RunE: func(cmd *cobra.Command, args []string) error {
		recipeNames := []string{}
		for _, recipe := range recipes {
			recipeNames = append(recipeNames, recipe.Name())
		}
		return fmt.Errorf("please specify a recipe to cook. Available recipes: %s", recipeNames)
	},
}

var stopCmd = &cobra.Command{
	Use:   "stop",
	Short: "Stop a playground session or all sessions",
	RunE:  shutDownCmdFunc("stop"),
}

var cleanCmd = &cobra.Command{
	Use:   "clean",
	Short: "Clean up a playground session or all sessions",
	RunE:  shutDownCmdFunc("clean"),
}

func shutDownCmdFunc(cmdName string) func(cmd *cobra.Command, args []string) error {
	var keepResources bool
	switch cmdName {
	case "stop":
		keepResources = true

	case "clean":

	default:
		panic("setting up shut down func for unknown cmd: " + cmdName)
	}
	return func(cmd *cobra.Command, args []string) error {
		sessions := args
		if len(sessions) == 0 {
			return fmt.Errorf("please specify at least one session name or 'all' to %s all sessions", cmdName)
		}
		if len(sessions) == 1 && sessions[0] == "all" {
			var err error
			sessions, err = playground.GetLocalSessions()
			if err != nil {
				return err
			}
		}
		for _, session := range sessions {
			fmt.Printf("%s: %s\n", cmdName, session)
			if err := playground.StopSession(session, keepResources); err != nil {
				return err
			}
		}
		return nil
	}
}

var inspectCmd = &cobra.Command{
	Use:   "inspect",
	Short: "Inspect a connection between two services",
	RunE: func(cmd *cobra.Command, args []string) error {
		// two arguments, the name of the service and the name of the connection
		if len(args) != 2 {
			return fmt.Errorf("please specify a service name and a connection name")
		}
		serviceName := args[0]
		connectionName := args[1]

		ctx := mainctx.Get()

		if err := playground.Inspect(ctx, serviceName, connectionName); err != nil {
			return fmt.Errorf("failed to inspect connection: %w", err)
		}
		return nil
	},
}

var logsCmd = &cobra.Command{
	Use:   "logs",
	Short: "Show logs for a service",
	RunE: func(cmd *cobra.Command, args []string) error {
		ctx := mainctx.Get()

		switch len(args) {
		case 1:
			sessions, err := playground.GetLocalSessions()
			if err != nil {
				return err
			}
			if len(sessions) > 1 {
				cmd.SilenceUsage = true
				fmt.Println("multiple sessions found: please use 'list' to see all and provide like 'logs <session-name> <service-name>'")
				return fmt.Errorf("invalid amount of args")
			}
			if len(sessions) == 1 {
				if err := playground.Logs(ctx, "", args[0]); err != nil && !strings.Contains(err.Error(), "signal") {
					return fmt.Errorf("failed to show logs: %w", err)
				}
			}
			if err := playground.Logs(ctx, "", args[0]); err != nil && !strings.Contains(err.Error(), "signal") {
				return fmt.Errorf("failed to show logs: %w", err)
			}

		case 2:
			if err := playground.Logs(ctx, args[0], args[1]); err != nil && !strings.Contains(err.Error(), "signal") {
				return fmt.Errorf("failed to show logs: %w", err)
			}

		default:
			cmd.SilenceUsage = true
			fmt.Println("either specify '<service-name>' or '<session-name> <service-name>'")
			fmt.Println("if single session is running: 'builder-playground logs beacon'")
			fmt.Println("with multiple sessions: 'builder-playground logs major-hornet beacon'")
			return fmt.Errorf("invalid amount of args")
		}

		return nil
	},
}

var listCmd = &cobra.Command{
	Use:   "list",
	Short: "List all sessions and running services",
	RunE: func(cmd *cobra.Command, args []string) error {
		sessions, err := playground.GetLocalSessions()
		if err != nil {
			return err
		}

		// If running single session, just list the services of that without expecting a session name.
		if len(sessions) == 1 {
			services, err := playground.GetSessionServices(sessions[0])
			if err != nil {
				return err
			}
			fmt.Println("session: " + sessions[0])
			fmt.Println("--------")
			for _, service := range services {
				fmt.Println(service)
			}
			return nil
		}

		switch len(args) {
		case 0:
			fmt.Println("sessions:")
			fmt.Println("---------")
			for _, session := range sessions {
				fmt.Println(session)
			}

		case 1:
			services, err := playground.GetSessionServices(args[0])
			if err != nil {
				return err
			}
			fmt.Println("session: " + args[0])
			fmt.Println("--------")
			for _, service := range services {
				fmt.Println(service)
			}

		default:
			cmd.SilenceUsage = true // silence usage this time so that the below message is visible
			fmt.Println("please use 'list' to see sessions and 'list <session>' to see containers")
			return fmt.Errorf("invalid amount of args")
		}
		return nil
	},
}

var versionCmd = &cobra.Command{
	Use:   "version",
	Short: "Print the version",
	Run: func(cmd *cobra.Command, args []string) {
		fmt.Printf("playground %s\n", version)
	},
}

var recipes = []playground.Recipe{
	&playground.L1Recipe{},
	&playground.OpRecipe{},
	&playground.BuilderNetRecipe{},
}

func main() {
	for _, recipe := range recipes {
		recipeCmd := &cobra.Command{
			Use:   recipe.Name(),
			Short: recipe.Description(),
			RunE: func(cmd *cobra.Command, args []string) error {
				// Silence usage for internal errors, not flag parsing errors
				cmd.SilenceUsage = true
				return runIt(recipe)
			},
		}
		// add the flags from the recipe
		recipeCmd.Flags().AddFlagSet(recipe.Flags())
		// add the common flags
		recipeCmd.Flags().BoolVar(&keepFlag, "keep", false, "keep the containers and resources after the session is stopped")
		recipeCmd.Flags().StringVar(&outputFlag, "output", "", "Output folder for the artifacts")
		recipeCmd.Flags().BoolVar(&watchdog, "watchdog", false, "enable watchdog")
		recipeCmd.Flags().StringArrayVar(&withOverrides, "override", []string{}, "override a service's config")
		recipeCmd.Flags().BoolVar(&dryRun, "dry-run", false, "dry run the recipe")
		recipeCmd.Flags().BoolVar(&dryRun, "mise-en-place", false, "mise en place mode")
		recipeCmd.Flags().Uint64Var(&genesisDelayFlag, "genesis-delay", playground.MinimumGenesisDelay, "")
		recipeCmd.Flags().BoolVar(&interactive, "interactive", false, "interactive mode")
		recipeCmd.Flags().DurationVar(&timeout, "timeout", 0, "") // Used for CI
		recipeCmd.Flags().StringVar(&logLevelFlag, "log-level", "info", "log level")
		recipeCmd.Flags().BoolVar(&bindExternal, "bind-external", false, "bind host ports to external interface")
		recipeCmd.Flags().BoolVar(&withPrometheus, "with-prometheus", false, "whether to gather the Prometheus metrics")
		recipeCmd.Flags().StringVar(&networkName, "network", "", "network name")
		recipeCmd.Flags().Var(&labels, "labels", "list of labels to apply to the resources")
		recipeCmd.Flags().BoolVar(&disableLogs, "disable-logs", false, "disable logs")
		recipeCmd.Flags().StringVar(&platform, "platform", "", "docker platform to use")
		recipeCmd.Flags().BoolVar(&contenderEnabled, "contender", false, "spam nodes with contender")
		recipeCmd.Flags().StringArrayVar(&contenderArgs, "contender.arg", []string{}, "add/override contender CLI flags")
		recipeCmd.Flags().StringVar(&contenderTarget, "contender.target", "", "override the node that contender spams -- accepts names like \"el\"")
		recipeCmd.Flags().BoolVar(&detached, "detached", false, "Detached mode: Run the recipes in the background")
		recipeCmd.Flags().StringArrayVar(&prefundedAccounts, "prefunded-accounts", []string{}, "Fund this account in addition to static prefunded accounts, the input should the account's private key in hexadecimal format prefixed with 0x, the account is added to L1 and to L2 (if present)")

		startCmd.AddCommand(recipeCmd)
	}

	rootCmd.AddCommand(startCmd)
	rootCmd.AddCommand(inspectCmd)
	rootCmd.AddCommand(logsCmd)
	rootCmd.AddCommand(listCmd)
	rootCmd.AddCommand(versionCmd)

	rootCmd.AddCommand(stopCmd)
	stopCmd.Flags().StringVar(&outputFlag, "output", "", "Output folder for the artifacts")

	rootCmd.AddCommand(cleanCmd)

	if err := rootCmd.Execute(); err != nil {
		fmt.Println(err)
		os.Exit(1)
	}
}

func runIt(recipe playground.Recipe) error {
	var logLevel playground.LogLevel
	if err := logLevel.Unmarshal(logLevelFlag); err != nil {
		return fmt.Errorf("failed to parse log level: %w", err)
	}

	if logLevel == playground.LevelTrace {
		// TODO: We can remove this once we have a logger with log.Trace support
		utils.TraceMode = true
	}

	log.Printf("Log level: %s\n", logLevel)

	// parse the overrides
	overrides := map[string]string{}
	for _, val := range withOverrides {
		parts := strings.SplitN(val, "=", 2)
		if len(parts) != 2 {
			return fmt.Errorf("invalid override format: %s, expected service=val", val)
		}
		overrides[parts[0]] = parts[1]
	}

	builder := recipe.Artifacts()
	builder.OutputDir(outputFlag)
	builder.GenesisDelay(genesisDelayFlag)
	builder.PrefundedAccounts(prefundedAccounts)
	artifacts, err := builder.Build()
	if err != nil {
		return err
	}

	exCtx := &playground.ExContext{
		LogLevel: logLevel,
		// if contender.tps is set, assume contender is enabled
		Contender: &playground.ContenderContext{
			Enabled:     contenderEnabled,
			ExtraArgs:   contenderArgs,
			TargetChain: contenderTarget,
		},
	}

	svcManager := playground.NewManifest(exCtx, artifacts.Out)

	recipe.Apply(svcManager)

	// generate the dot graph
	dotGraph := svcManager.GenerateDotGraph()
	if err := artifacts.Out.WriteFile("graph.dot", dotGraph); err != nil {
		return err
	}

	if err := svcManager.Validate(); err != nil {
		return fmt.Errorf("failed to validate manifest: %w", err)
	}

	// save the manifest.json file
	if err := svcManager.SaveJson(); err != nil {
		return fmt.Errorf("failed to save manifest: %w", err)
	}

	if withPrometheus {
		if err := playground.CreatePrometheusServices(svcManager, artifacts.Out); err != nil {
			return fmt.Errorf("failed to create prometheus services: %w", err)
		}
	}

	if dryRun {
		return nil
	}

	if err := svcManager.ApplyOverrides(overrides); err != nil {
		return err
	}

	cfg := &playground.RunnerConfig{
		Out:                  artifacts.Out,
		Manifest:             svcManager,
		BindHostPortsLocally: !bindExternal,
		NetworkName:          networkName,
		Labels:               labels,
		LogInternally:        !disableLogs,
		Platform:             platform,
	}

	if interactive {
		i := playground.NewInteractiveDisplay(svcManager)
		cfg.Callback = i.HandleUpdate
	}

	// Add callback to log service updates in debug mode
	if logLevel == playground.LevelDebug {
		cfg.Callback = func(serviceName string, update playground.TaskStatus) {
			log.Printf("[DEBUG] [%s] %s\n", serviceName, update)
		}
	}

	dockerRunner, err := playground.NewLocalRunner(cfg)
	if err != nil {
		return fmt.Errorf("failed to create docker runner: %w", err)
	}

	ctx := mainctx.Get()

	if err := dockerRunner.Run(ctx); err != nil {
		dockerRunner.Stop(keepFlag)
		return fmt.Errorf("failed to run docker: %w", err)
	}

	if !interactive {
		// print services info
		fmt.Printf("\n========= Services started =========\n")
		for _, ss := range svcManager.Services {
			ports := ss.GetPorts()
			sort.Slice(ports, func(i, j int) bool {
				return ports[i].Name < ports[j].Name
			})

			portsStr := []string{}
			for _, p := range ports {
				protocol := ""
				if p.Protocol == playground.ProtocolUDP {
					protocol = "/udp"
				}
				portsStr = append(portsStr, fmt.Sprintf("%s: %d/%d%s", p.Name, p.Port, p.HostPort, protocol))
			}
			fmt.Printf("- %s (%s)\n", ss.Name, strings.Join(portsStr, ", "))
		}
	}

	if err := dockerRunner.WaitForReady(ctx, 20*time.Second); err != nil {
		dockerRunner.Stop(keepFlag)
		return fmt.Errorf("failed to wait for service readiness: %w", err)
	}

	fmt.Printf("\nWaiting for network to be ready for transactions...\n")
	networkReadyStart := time.Now()
	if err := playground.CompleteReady(ctx, svcManager.Services); err != nil {
		dockerRunner.Stop(keepFlag)
		return fmt.Errorf("network not ready: %w", err)
	}
	fmt.Printf("Network is ready for transactions (took %.1fs)\n", time.Since(networkReadyStart).Seconds())
	fmt.Println("Session ID:", svcManager.ID)

	// get the output from the recipe
	output := recipe.Output(svcManager)
	if len(output) > 0 {
		fmt.Printf("\n========= Output =========\n")
		for k, v := range output {
			fmt.Printf("- %s: %v\n", k, v)
		}
	}

	if detached {
		return nil
	}

	watchdogErr := make(chan error, 1)
	if watchdog {
		go func() {
			if err := playground.RunWatchdog(artifacts.Out, svcManager.Services); err != nil {
				watchdogErr <- fmt.Errorf("watchdog failed: %w", err)
			}
		}()
	}

	var timerCh <-chan time.Time
	if timeout > 0 {
		timerCh = time.After(timeout)
	}

	select {
	case <-ctx.Done():
		fmt.Println("Stopping...")
	case err := <-dockerRunner.ExitErr():
		fmt.Println("Service failed:", err)
	case err := <-watchdogErr:
		fmt.Println("Watchdog failed:", err)
	case <-timerCh:
		fmt.Println("Timeout reached")
	}

	if err := dockerRunner.Stop(keepFlag); err != nil {
		return fmt.Errorf("failed to stop docker: %w", err)
	}
	return nil
}<|MERGE_RESOLUTION|>--- conflicted
+++ resolved
@@ -18,27 +18,7 @@
 var version = "dev"
 
 var (
-<<<<<<< HEAD
-	keepFlag         bool
-	outputFlag       string
-	genesisDelayFlag uint64
-	withOverrides    []string
-	watchdog         bool
-	dryRun           bool
-	interactive      bool
-	timeout          time.Duration
-	logLevelFlag     string
-	bindExternal     bool
-	withPrometheus   bool
-	networkName      string
-	labels           playground.MapStringFlag
-	disableLogs      bool
-	platform         string
-	contenderEnabled bool
-	contenderArgs    []string
-	contenderTarget  string
-	detached         bool
-=======
+	keepFlag          bool
 	outputFlag        string
 	genesisDelayFlag  uint64
 	withOverrides     []string
@@ -58,7 +38,6 @@
 	contenderTarget   string
 	detached          bool
 	prefundedAccounts []string
->>>>>>> 02be79ed
 )
 
 var rootCmd = &cobra.Command{

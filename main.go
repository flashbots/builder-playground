--- conflicted
+++ resolved
@@ -302,13 +302,9 @@
 	rootCmd.AddCommand(stopCmd)
 	stopCmd.Flags().StringVar(&outputFlag, "output", "", "Output folder for the artifacts")
 
-<<<<<<< HEAD
 	debugCmd.AddCommand(probeCmd)
 	debugCmd.AddCommand(inspectCmd)
 	rootCmd.AddCommand(debugCmd)
-=======
-	rootCmd.AddCommand(cleanCmd)
->>>>>>> 364339eb
 
 	if err := rootCmd.Execute(); err != nil {
 		fmt.Println(err)
@@ -454,18 +450,8 @@
 		return fmt.Errorf("failed to wait for service readiness: %w", err)
 	}
 
-<<<<<<< HEAD
 	fmt.Println("\nServices healthy... Ready to accept transactions")
-=======
-	fmt.Printf("\nWaiting for network to be ready for transactions...\n")
-	networkReadyStart := time.Now()
-	if err := playground.CompleteReady(ctx, svcManager.Services); err != nil {
-		dockerRunner.Stop(keepFlag)
-		return fmt.Errorf("network not ready: %w", err)
-	}
-	fmt.Printf("Network is ready for transactions (took %.1fs)\n", time.Since(networkReadyStart).Seconds())
 	fmt.Println("Session ID:", svcManager.ID)
->>>>>>> 364339eb
 
 	// get the output from the recipe
 	output := recipe.Output(svcManager)

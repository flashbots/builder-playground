--- conflicted
+++ resolved
@@ -261,14 +261,11 @@
 			TargetChain: contenderTarget,
 		},
 	}, artifacts)
-<<<<<<< HEAD
 	svcManager.ID = uuid.New().String()
 
 	if err := svcManager.Validate(); err != nil {
 		return fmt.Errorf("failed to validate manifest: %w", err)
 	}
-=======
->>>>>>> 7711ac97
 
 	// generate the dot graph
 	dotGraph := svcManager.GenerateDotGraph()

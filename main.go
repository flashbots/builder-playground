package main

import (
	"context"
	_ "embed"
	"fmt"
	"log"
	"os"
	"os/exec"
	"os/signal"
	"sort"
	"strings"
	"time"

	"github.com/flashbots/builder-playground/playground"
	"github.com/google/uuid"
	"github.com/spf13/cobra"
)

var outputFlag string
var genesisDelayFlag uint64
var withOverrides []string
var watchdog bool
var dryRun bool
var interactive bool
var timeout time.Duration
var logLevelFlag string
var bindExternal bool
var withPrometheus bool
var networkName string
var labels playground.MapStringFlag
var disableLogs bool
var platform string
var contenderEnabled bool
var contenderArgs []string
var contenderTarget string
var detached bool

var rootCmd = &cobra.Command{
	Use:   "playground",
	Short: "",
	Long:  ``,
	RunE: func(cmd *cobra.Command, args []string) error {
		return nil
	},
}

var cookCmd = &cobra.Command{
	Use:   "cook",
	Short: "Cook a recipe",
	RunE: func(cmd *cobra.Command, args []string) error {
		recipeNames := []string{}
		for _, recipe := range recipes {
			recipeNames = append(recipeNames, recipe.Name())
		}
		return fmt.Errorf("please specify a recipe to cook. Available recipes: %s", recipeNames)
	},
}

<<<<<<< HEAD
=======
var cleanCmd = &cobra.Command{
	Use:   "clean",
	Short: "Clean a recipe",
	RunE: func(cmd *cobra.Command, args []string) error {
		manifest, err := playground.ReadManifest(outputFlag)
		if err != nil {
			return err
		}
		if err := playground.StopContainersBySessionID(manifest.ID); err != nil {
			return err
		}
		fmt.Println("The recipe has been stopped and cleaned.")
		return nil
	},
}

>>>>>>> b7bd6ed8
var inspectCmd = &cobra.Command{
	Use:   "inspect",
	Short: "Inspect a connection between two services",
	RunE: func(cmd *cobra.Command, args []string) error {
		// two arguments, the name of the service and the name of the connection
		if len(args) != 2 {
			return fmt.Errorf("please specify a service name and a connection name")
		}
		serviceName := args[0]
		connectionName := args[1]

		sig := make(chan os.Signal, 1)
		signal.Notify(sig, os.Interrupt)

		ctx, cancel := context.WithCancel(context.Background())
		go func() {
			<-sig
			cancel()
		}()

		if err := playground.Inspect(ctx, serviceName, connectionName); err != nil {
			return fmt.Errorf("failed to inspect connection: %w", err)
		}
		return nil
	},
}

var recipes = []playground.Recipe{
	&playground.L1Recipe{},
	&playground.OpRecipe{},
	&playground.BuilderNetRecipe{},
}

func main() {
	for _, recipe := range recipes {
		recipeCmd := &cobra.Command{
			Use:   recipe.Name(),
			Short: recipe.Description(),
			RunE: func(cmd *cobra.Command, args []string) error {
				return runIt(recipe)
			},
		}
		// add the flags from the recipe
		recipeCmd.Flags().AddFlagSet(recipe.Flags())
		// add the common flags
		recipeCmd.Flags().StringVar(&outputFlag, "output", "", "Output folder for the artifacts")
		recipeCmd.Flags().BoolVar(&watchdog, "watchdog", false, "enable watchdog")
		recipeCmd.Flags().StringArrayVar(&withOverrides, "override", []string{}, "override a service's config")
		recipeCmd.Flags().BoolVar(&dryRun, "dry-run", false, "dry run the recipe")
		recipeCmd.Flags().BoolVar(&dryRun, "mise-en-place", false, "mise en place mode")
		recipeCmd.Flags().Uint64Var(&genesisDelayFlag, "genesis-delay", playground.MinimumGenesisDelay, "")
		recipeCmd.Flags().BoolVar(&interactive, "interactive", false, "interactive mode")
		recipeCmd.Flags().DurationVar(&timeout, "timeout", 0, "") // Used for CI
		recipeCmd.Flags().StringVar(&logLevelFlag, "log-level", "info", "log level")
		recipeCmd.Flags().BoolVar(&bindExternal, "bind-external", false, "bind host ports to external interface")
		recipeCmd.Flags().BoolVar(&withPrometheus, "with-prometheus", false, "whether to gather the Prometheus metrics")
		recipeCmd.Flags().StringVar(&networkName, "network", "", "network name")
		recipeCmd.Flags().Var(&labels, "labels", "list of labels to apply to the resources")
		recipeCmd.Flags().BoolVar(&disableLogs, "disable-logs", false, "disable logs")
		recipeCmd.Flags().StringVar(&platform, "platform", "", "docker platform to use")
		recipeCmd.Flags().BoolVar(&contenderEnabled, "contender", false, "spam nodes with contender")
		recipeCmd.Flags().StringArrayVar(&contenderArgs, "contender.arg", []string{}, "add/override contender CLI flags")
		recipeCmd.Flags().StringVar(&contenderTarget, "contender.target", "", "override the node that contender spams -- accepts names like \"el\"")
		recipeCmd.Flags().BoolVar(&detached, "detached", false, "Detached mode: Run the recipes in the background")

		cookCmd.AddCommand(recipeCmd)
	}

<<<<<<< HEAD
	cmd.InitWaitReadyCmd()

=======
>>>>>>> b7bd6ed8
	rootCmd.AddCommand(cookCmd)
	rootCmd.AddCommand(inspectCmd)

	rootCmd.AddCommand(cleanCmd)
	cleanCmd.Flags().StringVar(&outputFlag, "output", "", "Output folder for the artifacts")

	if err := rootCmd.Execute(); err != nil {
		fmt.Println(err)
		os.Exit(1)
	}
}

func runIt(recipe playground.Recipe) error {
	var logLevel playground.LogLevel
	if err := logLevel.Unmarshal(logLevelFlag); err != nil {
		return fmt.Errorf("failed to parse log level: %w", err)
	}

	log.Printf("Log level: %s\n", logLevel)

	// parse the overrides
	overrides := map[string]string{}
	for _, val := range withOverrides {
		parts := strings.SplitN(val, "=", 2)
		if len(parts) != 2 {
			return fmt.Errorf("invalid override format: %s, expected service=val", val)
		}
		overrides[parts[0]] = parts[1]
	}

	builder := recipe.Artifacts()
	builder.OutputDir(outputFlag)
	builder.GenesisDelay(genesisDelayFlag)
	artifacts, err := builder.Build()
	if err != nil {
		return err
	}

	exCtx := &playground.ExContext{
		LogLevel: logLevel,
		// if contender.tps is set, assume contender is enabled
		Contender: &playground.ContenderContext{
			Enabled:     contenderEnabled,
			ExtraArgs:   contenderArgs,
			TargetChain: contenderTarget,
		},
	}
<<<<<<< HEAD
	svcManager := playground.NewManifest(exCtx, artifacts.Out)
=======

	svcManager := playground.NewManifest(exCtx, artifacts.Out)
	svcManager.ID = uuid.New().String()

>>>>>>> b7bd6ed8
	recipe.Apply(svcManager)
	if err := svcManager.Validate(); err != nil {
		return fmt.Errorf("failed to validate manifest: %w", err)
	}

	// generate the dot graph
	dotGraph := svcManager.GenerateDotGraph()
	if err := artifacts.Out.WriteFile("graph.dot", dotGraph); err != nil {
		return err
	}

	if err := svcManager.Validate(); err != nil {
		return fmt.Errorf("failed to validate manifest: %w", err)
	}

	// save the manifest.json file
	if err := svcManager.SaveJson(); err != nil {
		return fmt.Errorf("failed to save manifest: %w", err)
	}

	if withPrometheus {
		if err := playground.CreatePrometheusServices(svcManager, artifacts.Out); err != nil {
			return fmt.Errorf("failed to create prometheus services: %w", err)
		}
	}

	if dryRun {
		return nil
	}

	// validate that override is being applied to a service in the manifest
	for k := range overrides {
		if _, ok := svcManager.GetService(k); !ok {
			return fmt.Errorf("service '%s' in override not found in manifest", k)
		}
	}

	cfg := &playground.RunnerConfig{
		Out:                  artifacts.Out,
		Manifest:             svcManager,
		Overrides:            overrides,
		Interactive:          interactive,
		BindHostPortsLocally: !bindExternal,
		NetworkName:          networkName,
		Labels:               labels,
		LogInternally:        !disableLogs,
		Platform:             platform,
	}
	dockerRunner, err := playground.NewLocalRunner(cfg)
	if err != nil {
		return fmt.Errorf("failed to create docker runner: %w", err)
	}

	sig := make(chan os.Signal, 1)
	signal.Notify(sig, os.Interrupt)

	ctx, cancel := context.WithCancel(context.Background())
	go func() {
		<-sig
		cancel()
	}()

	if err := dockerRunner.Run(); err != nil {
		dockerRunner.Stop()
		return fmt.Errorf("failed to run docker: %w", err)
	}

	if !interactive {
		// print services info
		fmt.Printf("\n========= Services started =========\n")
		for _, ss := range svcManager.Services {
			ports := ss.GetPorts()
			sort.Slice(ports, func(i, j int) bool {
				return ports[i].Name < ports[j].Name
			})

			portsStr := []string{}
			for _, p := range ports {
				protocol := ""
				if p.Protocol == playground.ProtocolUDP {
					protocol = "/udp"
				}
				portsStr = append(portsStr, fmt.Sprintf("%s: %d/%d%s", p.Name, p.Port, p.HostPort, protocol))
			}
			fmt.Printf("- %s (%s)\n", ss.Name, strings.Join(portsStr, ", "))
		}
	}

	if err := dockerRunner.WaitForReady(ctx, 20*time.Second); err != nil {
		dockerRunner.Stop()
		return fmt.Errorf("failed to wait for service readiness: %w", err)
	}

	fmt.Printf("\nWaiting for network to be ready for transactions...\n")
	networkReadyStart := time.Now()
	if err := playground.CompleteReady(dockerRunner.Instances()); err != nil {
		dockerRunner.Stop()
		return fmt.Errorf("network not ready: %w", err)
	}
	fmt.Printf("Network is ready for transactions (took %.1fs)\n", time.Since(networkReadyStart).Seconds())

	// get the output from the recipe
	output := recipe.Output(svcManager)
	if len(output) > 0 {
		fmt.Printf("\n========= Output =========\n")
		for k, v := range output {
			fmt.Printf("- %s: %v\n", k, v)
		}
	}

	if detached {
		return nil
	}

	watchdogErr := make(chan error, 1)
	if watchdog {
		go func() {
			if err := playground.RunWatchdog(artifacts.Out, dockerRunner.Instances()); err != nil {
				watchdogErr <- fmt.Errorf("watchdog failed: %w", err)
			}
		}()
	}

	var timerCh <-chan time.Time
	if timeout > 0 {
		timerCh = time.After(timeout)
	}

	select {
	case <-ctx.Done():
		fmt.Println("Stopping...")
	case err := <-dockerRunner.ExitErr():
		fmt.Println("Service failed:", err)
	case err := <-watchdogErr:
		fmt.Println("Watchdog failed:", err)
	case <-timerCh:
		fmt.Println("Timeout reached")
	}

	if err := dockerRunner.Stop(); err != nil {
		return fmt.Errorf("failed to stop docker: %w", err)
	}
	return nil
}

func isExecutableValid(path string) error {
	// First check if file exists
	_, err := os.Stat(path)
	if err != nil {
		return fmt.Errorf("file does not exist or is inaccessible: %w", err)
	}

	// Try to execute with a harmless flag or in a way that won't run the main program
	cmd := exec.Command(path, "--version")
	// Redirect output to /dev/null
	cmd.Stdout = nil
	cmd.Stderr = nil

	if err := cmd.Start(); err != nil {
		return fmt.Errorf("cannot start executable: %w", err)
	}

	// Immediately kill the process since we just want to test if it starts
	cmd.Process.Kill()

	return nil
}<|MERGE_RESOLUTION|>--- conflicted
+++ resolved
@@ -57,8 +57,6 @@
 	},
 }
 
-<<<<<<< HEAD
-=======
 var cleanCmd = &cobra.Command{
 	Use:   "clean",
 	Short: "Clean a recipe",
@@ -75,7 +73,6 @@
 	},
 }
 
->>>>>>> b7bd6ed8
 var inspectCmd = &cobra.Command{
 	Use:   "inspect",
 	Short: "Inspect a connection between two services",
@@ -144,11 +141,6 @@
 		cookCmd.AddCommand(recipeCmd)
 	}
 
-<<<<<<< HEAD
-	cmd.InitWaitReadyCmd()
-
-=======
->>>>>>> b7bd6ed8
 	rootCmd.AddCommand(cookCmd)
 	rootCmd.AddCommand(inspectCmd)
 
@@ -196,14 +188,10 @@
 			TargetChain: contenderTarget,
 		},
 	}
-<<<<<<< HEAD
-	svcManager := playground.NewManifest(exCtx, artifacts.Out)
-=======
 
 	svcManager := playground.NewManifest(exCtx, artifacts.Out)
 	svcManager.ID = uuid.New().String()
 
->>>>>>> b7bd6ed8
 	recipe.Apply(svcManager)
 	if err := svcManager.Validate(); err != nil {
 		return fmt.Errorf("failed to validate manifest: %w", err)

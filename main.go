package main

import (
	"context"
	_ "embed"
	"fmt"
	"log"
	"os"
	"os/exec"
	"os/signal"
	"sort"
	"strings"
	"time"

	"github.com/flashbots/builder-playground/playground"
	"github.com/google/uuid"
	"github.com/spf13/cobra"
)

var outputFlag string
var genesisDelayFlag uint64
var withOverrides []string
var watchdog bool
var dryRun bool
var interactive bool
var timeout time.Duration
var logLevelFlag string
var bindExternal bool
var withPrometheus bool
var networkName string
var labels playground.MapStringFlag
var disableLogs bool
var platform string
var contenderEnabled bool
var contenderArgs []string
var contenderTarget string
var detached bool

var rootCmd = &cobra.Command{
	Use:   "playground",
	Short: "",
	Long:  ``,
	RunE: func(cmd *cobra.Command, args []string) error {
		return nil
	},
}

var cookCmd = &cobra.Command{
	Use:   "cook",
	Short: "Cook a recipe",
	RunE: func(cmd *cobra.Command, args []string) error {
		recipeNames := []string{}
		for _, recipe := range recipes {
			recipeNames = append(recipeNames, recipe.Name())
		}
		return fmt.Errorf("please specify a recipe to cook. Available recipes: %s", recipeNames)
	},
}

var cleanCmd = &cobra.Command{
	Use:   "clean",
	Short: "Clean a recipe",
	RunE: func(cmd *cobra.Command, args []string) error {
		manifest, err := playground.ReadManifest(outputFlag)
		if err != nil {
			return err
		}
		if err := playground.StopContainersBySessionID(manifest.ID); err != nil {
			return err
		}
		fmt.Println("The recipe has been stopped and cleaned.")
		return nil
	},
}

var inspectCmd = &cobra.Command{
	Use:   "inspect",
	Short: "Inspect a connection between two services",
	RunE: func(cmd *cobra.Command, args []string) error {
		// two arguments, the name of the service and the name of the connection
		if len(args) != 2 {
			return fmt.Errorf("please specify a service name and a connection name")
		}
		serviceName := args[0]
		connectionName := args[1]

		sig := make(chan os.Signal, 1)
		signal.Notify(sig, os.Interrupt)

		ctx, cancel := context.WithCancel(context.Background())
		go func() {
			<-sig
			cancel()
		}()

		if err := playground.Inspect(ctx, serviceName, connectionName); err != nil {
			return fmt.Errorf("failed to inspect connection: %w", err)
		}
		return nil
	},
}

var recipes = []playground.Recipe{
	&playground.L1Recipe{},
	&playground.OpRecipe{},
	&playground.BuilderNetRecipe{},
}

func main() {
	for _, recipe := range recipes {
		recipeCmd := &cobra.Command{
			Use:   recipe.Name(),
			Short: recipe.Description(),
			RunE: func(cmd *cobra.Command, args []string) error {
				return runIt(recipe)
			},
		}
		// add the flags from the recipe
		recipeCmd.Flags().AddFlagSet(recipe.Flags())
		// add the common flags
		recipeCmd.Flags().StringVar(&outputFlag, "output", "", "Output folder for the artifacts")
		recipeCmd.Flags().BoolVar(&watchdog, "watchdog", false, "enable watchdog")
		recipeCmd.Flags().StringArrayVar(&withOverrides, "override", []string{}, "override a service's config")
		recipeCmd.Flags().BoolVar(&dryRun, "dry-run", false, "dry run the recipe")
		recipeCmd.Flags().BoolVar(&dryRun, "mise-en-place", false, "mise en place mode")
		recipeCmd.Flags().Uint64Var(&genesisDelayFlag, "genesis-delay", playground.MinimumGenesisDelay, "")
		recipeCmd.Flags().BoolVar(&interactive, "interactive", false, "interactive mode")
		recipeCmd.Flags().DurationVar(&timeout, "timeout", 0, "") // Used for CI
		recipeCmd.Flags().StringVar(&logLevelFlag, "log-level", "info", "log level")
		recipeCmd.Flags().BoolVar(&bindExternal, "bind-external", false, "bind host ports to external interface")
		recipeCmd.Flags().BoolVar(&withPrometheus, "with-prometheus", false, "whether to gather the Prometheus metrics")
		recipeCmd.Flags().StringVar(&networkName, "network", "", "network name")
		recipeCmd.Flags().Var(&labels, "labels", "list of labels to apply to the resources")
		recipeCmd.Flags().BoolVar(&disableLogs, "disable-logs", false, "disable logs")
		recipeCmd.Flags().StringVar(&platform, "platform", "", "docker platform to use")
		recipeCmd.Flags().BoolVar(&contenderEnabled, "contender", false, "spam nodes with contender")
		recipeCmd.Flags().StringArrayVar(&contenderArgs, "contender.arg", []string{}, "add/override contender CLI flags")
		recipeCmd.Flags().StringVar(&contenderTarget, "contender.target", "", "override the node that contender spams -- accepts names like \"el\"")
		recipeCmd.Flags().BoolVar(&detached, "detached", false, "Detached mode: Run the recipes in the background")

		cookCmd.AddCommand(recipeCmd)
	}

	rootCmd.AddCommand(cookCmd)
	rootCmd.AddCommand(inspectCmd)

	rootCmd.AddCommand(cleanCmd)
	cleanCmd.Flags().StringVar(&outputFlag, "output", "", "Output folder for the artifacts")

	if err := rootCmd.Execute(); err != nil {
		fmt.Println(err)
		os.Exit(1)
	}
}

func runIt(recipe playground.Recipe) error {
	var logLevel playground.LogLevel
	if err := logLevel.Unmarshal(logLevelFlag); err != nil {
		return fmt.Errorf("failed to parse log level: %w", err)
	}

	log.Printf("Log level: %s\n", logLevel)

	// parse the overrides
	overrides := map[string]string{}
	for _, val := range withOverrides {
		parts := strings.SplitN(val, "=", 2)
		if len(parts) != 2 {
			return fmt.Errorf("invalid override format: %s, expected service=val", val)
		}
		overrides[parts[0]] = parts[1]
	}

	builder := recipe.Artifacts()
	builder.OutputDir(outputFlag)
	builder.GenesisDelay(genesisDelayFlag)
	artifacts, err := builder.Build()
	if err != nil {
		return err
	}

	exCtx := &playground.ExContext{
		LogLevel: logLevel,
		// if contender.tps is set, assume contender is enabled
		Contender: &playground.ContenderContext{
			Enabled:     contenderEnabled,
			ExtraArgs:   contenderArgs,
			TargetChain: contenderTarget,
		},
<<<<<<< HEAD
	}, artifacts)
=======
	}

	svcManager := playground.NewManifest(exCtx, artifacts.Out)
	svcManager.ID = uuid.New().String()

	recipe.Apply(svcManager)
	if err := svcManager.Validate(); err != nil {
		return fmt.Errorf("failed to validate manifest: %w", err)
	}
>>>>>>> b7bd6ed8

	// generate the dot graph
	dotGraph := svcManager.GenerateDotGraph()
	if err := artifacts.Out.WriteFile("graph.dot", dotGraph); err != nil {
		return err
	}

	if err := svcManager.Validate(); err != nil {
		return fmt.Errorf("failed to validate manifest: %w", err)
	}

	// save the manifest.json file
	if err := svcManager.SaveJson(); err != nil {
		return fmt.Errorf("failed to save manifest: %w", err)
	}

	if withPrometheus {
		if err := playground.CreatePrometheusServices(svcManager, artifacts.Out); err != nil {
			return fmt.Errorf("failed to create prometheus services: %w", err)
		}
	}

	if dryRun {
		return nil
	}

	// validate that override is being applied to a service in the manifest
	for k := range overrides {
		if _, ok := svcManager.GetService(k); !ok {
			return fmt.Errorf("service '%s' in override not found in manifest", k)
		}
	}

	cfg := &playground.RunnerConfig{
		Out:                  artifacts.Out,
		Manifest:             svcManager,
		Overrides:            overrides,
		Interactive:          interactive,
		BindHostPortsLocally: !bindExternal,
		NetworkName:          networkName,
		Labels:               labels,
		LogInternally:        !disableLogs,
		Platform:             platform,
	}
	dockerRunner, err := playground.NewLocalRunner(cfg)
	if err != nil {
		return fmt.Errorf("failed to create docker runner: %w", err)
	}

	sig := make(chan os.Signal, 1)
	signal.Notify(sig, os.Interrupt)

	ctx, cancel := context.WithCancel(context.Background())
	go func() {
		<-sig
		cancel()
	}()

	if err := dockerRunner.Run(); err != nil {
		dockerRunner.Stop()
		return fmt.Errorf("failed to run docker: %w", err)
	}

	if !interactive {
		// print services info
		fmt.Printf("\n========= Services started =========\n")
		for _, ss := range svcManager.Services {
			ports := ss.GetPorts()
			sort.Slice(ports, func(i, j int) bool {
				return ports[i].Name < ports[j].Name
			})

			portsStr := []string{}
			for _, p := range ports {
				protocol := ""
				if p.Protocol == playground.ProtocolUDP {
					protocol = "/udp"
				}
				portsStr = append(portsStr, fmt.Sprintf("%s: %d/%d%s", p.Name, p.Port, p.HostPort, protocol))
			}
			fmt.Printf("- %s (%s)\n", ss.Name, strings.Join(portsStr, ", "))
		}
	}

	if err := dockerRunner.WaitForReady(ctx, 20*time.Second); err != nil {
		dockerRunner.Stop()
		return fmt.Errorf("failed to wait for service readiness: %w", err)
	}

	fmt.Printf("\nWaiting for network to be ready for transactions...\n")
	networkReadyStart := time.Now()
	if err := playground.CompleteReady(dockerRunner.Instances()); err != nil {
		dockerRunner.Stop()
		return fmt.Errorf("network not ready: %w", err)
	}
	fmt.Printf("Network is ready for transactions (took %.1fs)\n", time.Since(networkReadyStart).Seconds())

	// get the output from the recipe
	output := recipe.Output(svcManager)
	if len(output) > 0 {
		fmt.Printf("\n========= Output =========\n")
		for k, v := range output {
			fmt.Printf("- %s: %v\n", k, v)
		}
	}

	if detached {
		return nil
	}

	watchdogErr := make(chan error, 1)
	if watchdog {
		go func() {
			if err := playground.RunWatchdog(artifacts.Out, dockerRunner.Instances()); err != nil {
				watchdogErr <- fmt.Errorf("watchdog failed: %w", err)
			}
		}()
	}

	var timerCh <-chan time.Time
	if timeout > 0 {
		timerCh = time.After(timeout)
	}

	select {
	case <-ctx.Done():
		fmt.Println("Stopping...")
	case err := <-dockerRunner.ExitErr():
		fmt.Println("Service failed:", err)
	case err := <-watchdogErr:
		fmt.Println("Watchdog failed:", err)
	case <-timerCh:
		fmt.Println("Timeout reached")
	}

	if err := dockerRunner.Stop(); err != nil {
		return fmt.Errorf("failed to stop docker: %w", err)
	}
	return nil
}

func isExecutableValid(path string) error {
	// First check if file exists
	_, err := os.Stat(path)
	if err != nil {
		return fmt.Errorf("file does not exist or is inaccessible: %w", err)
	}

	// Try to execute with a harmless flag or in a way that won't run the main program
	cmd := exec.Command(path, "--version")
	// Redirect output to /dev/null
	cmd.Stdout = nil
	cmd.Stderr = nil

	if err := cmd.Start(); err != nil {
		return fmt.Errorf("cannot start executable: %w", err)
	}

	// Immediately kill the process since we just want to test if it starts
	cmd.Process.Kill()

	return nil
}<|MERGE_RESOLUTION|>--- conflicted
+++ resolved
@@ -187,19 +187,12 @@
 			ExtraArgs:   contenderArgs,
 			TargetChain: contenderTarget,
 		},
-<<<<<<< HEAD
-	}, artifacts)
-=======
 	}
 
 	svcManager := playground.NewManifest(exCtx, artifacts.Out)
 	svcManager.ID = uuid.New().String()
 
 	recipe.Apply(svcManager)
-	if err := svcManager.Validate(); err != nil {
-		return fmt.Errorf("failed to validate manifest: %w", err)
-	}
->>>>>>> b7bd6ed8
 
 	// generate the dot graph
 	dotGraph := svcManager.GenerateDotGraph()

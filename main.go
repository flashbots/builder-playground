--- conflicted
+++ resolved
@@ -57,7 +57,6 @@
 	},
 }
 
-<<<<<<< HEAD
 var cleanCmd = &cobra.Command{
 	Use:   "clean",
 	Short: "Clean a recipe",
@@ -74,75 +73,6 @@
 	},
 }
 
-var artifactsCmd = &cobra.Command{
-	Use:   "artifacts",
-	Short: "List available artifacts",
-	RunE: func(cmd *cobra.Command, args []string) error {
-		if len(args) != 1 {
-			return fmt.Errorf("please specify a service name")
-		}
-		serviceName := args[0]
-		component := playground.FindComponent(serviceName)
-		if component == nil {
-			return fmt.Errorf("service %s not found", serviceName)
-		}
-		releaseService, ok := component.(playground.ReleaseService)
-		if !ok {
-			return fmt.Errorf("service %s is not a release service", serviceName)
-		}
-		output := outputFlag
-		if output == "" {
-			homeDir, err := playground.GetHomeDir()
-			if err != nil {
-				return fmt.Errorf("failed to get home directory: %w", err)
-			}
-			output = homeDir
-		}
-		location, err := playground.DownloadRelease(output, releaseService.ReleaseArtifact())
-		if err != nil {
-			return fmt.Errorf("failed to download release: %w", err)
-		}
-		fmt.Println(location)
-		return nil
-	},
-}
-
-var artifactsAllCmd = &cobra.Command{
-	Use:   "artifacts-all",
-	Short: "Download all the artifacts available in the catalog (Used for testing purposes)",
-	RunE: func(cmd *cobra.Command, args []string) error {
-		fmt.Println("Downloading all artifacts...")
-
-		output := outputFlag
-		if output == "" {
-			homeDir, err := playground.GetHomeDir()
-			if err != nil {
-				return fmt.Errorf("failed to get home directory: %w", err)
-			}
-			output = homeDir
-		}
-		for _, component := range playground.Components {
-			releaseService, ok := component.(playground.ReleaseService)
-			if !ok {
-				continue
-			}
-			location, err := playground.DownloadRelease(output, releaseService.ReleaseArtifact())
-			if err != nil {
-				return fmt.Errorf("failed to download release: %w", err)
-			}
-
-			// make sure the artifact is valid to be executed on this platform
-			log.Printf("Downloaded %s to %s\n", releaseService.ReleaseArtifact().Name, location)
-			if err := isExecutableValid(location); err != nil {
-				return fmt.Errorf("failed to check if artifact is valid: %w", err)
-			}
-		}
-		return nil
-	},
-}
-
-=======
->>>>>>> de2eb70d
 var inspectCmd = &cobra.Command{
 	Use:   "inspect",
 	Short: "Inspect a connection between two services",
@@ -211,14 +141,6 @@
 		cookCmd.AddCommand(recipeCmd)
 	}
 
-<<<<<<< HEAD
-	// reuse the same output flag for the artifacts command
-	artifactsCmd.Flags().StringVar(&outputFlag, "output", "", "Output folder for the artifacts")
-	artifactsAllCmd.Flags().StringVar(&outputFlag, "output", "", "Output folder for the artifacts")
-=======
-	cmd.InitWaitReadyCmd()
->>>>>>> de2eb70d
-
 	rootCmd.AddCommand(cookCmd)
 	rootCmd.AddCommand(inspectCmd)
 
@@ -265,15 +187,12 @@
 			ExtraArgs:   contenderArgs,
 			TargetChain: contenderTarget,
 		},
-<<<<<<< HEAD
-	}, artifacts)
+	}
+
+	svcManager := playground.NewManifest(exCtx, artifacts.Out)
 	svcManager.ID = uuid.New().String()
 
-=======
-	}
-	svcManager := playground.NewManifest(exCtx, artifacts.Out)
 	recipe.Apply(svcManager)
->>>>>>> de2eb70d
 	if err := svcManager.Validate(); err != nil {
 		return fmt.Errorf("failed to validate manifest: %w", err)
 	}

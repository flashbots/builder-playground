package playground

import (
	"fmt"
	"strconv"
	"strings"
	"time"

	"github.com/ethereum/go-ethereum/common/hexutil"
	mevboostrelay "github.com/flashbots/builder-playground/mev-boost-relay"
	"github.com/flashbots/go-boost-utils/bls"
	"github.com/flashbots/go-boost-utils/utils"
)

var defaultJWTToken = "04592280e1778419b7aa954d43871cb2cfb2ebda754fb735e8adeb293a88f9bf"

type RollupBoost struct {
	ELNode  string
	Builder string

	Flashblocks           bool
	FlashblocksBuilderURL string
}

func (r *RollupBoost) Apply(manifest *Manifest) {
	service := manifest.NewService("rollup-boost").
		WithImage("docker.io/flashbots/rollup-boost").
		WithTag("v0.7.5").
<<<<<<< HEAD
=======
		DependsOnHealthy(r.ELNode).
>>>>>>> 364339eb
		WithArgs(
			"--rpc-host", "0.0.0.0",
			"--rpc-port", `{{Port "authrpc" 8551}}`,
			"--l2-jwt-path", "/data/jwtsecret",
			"--l2-url", Connect(r.ELNode, "authrpc"),
			"--builder-jwt-path", "/data/jwtsecret",
			"--builder-url", r.Builder,
		).WithArtifact("/data/jwtsecret", "jwtsecret")

	if r.Flashblocks {
		service.WithArgs(
			"--flashblocks",
			"--flashblocks-host", "0.0.0.0",
			"--flashblocks-port", `{{Port "flashblocks" 1112}}`,
		)
	}
	if r.FlashblocksBuilderURL != "" {
		service.WithArgs(
			"--flashblocks-builder-url", r.FlashblocksBuilderURL,
		)
	}
}

type OpRbuilder struct {
	Flashblocks bool
}

func (o *OpRbuilder) Apply(manifest *Manifest) {
	service := manifest.NewService("op-rbuilder").
		WithImage("ghcr.io/flashbots/op-rbuilder").
		WithTag("v0.2.8").
		WithArgs(
			"node",
			"--authrpc.port", `{{Port "authrpc" 8551}}`,
			"--authrpc.addr", "0.0.0.0",
			"--authrpc.jwtsecret", "/data/jwtsecret",
			"--http",
			"--http.addr", "0.0.0.0",
			"--http.port", `{{Port "http" 8545}}`,
			"--chain", "/data/l2-genesis.json",
			"--datadir", "/data_op_reth",
			"--disable-discovery",
			"--color", "never",
			"--metrics", `0.0.0.0:{{Port "metrics" 9090}}`,
			"--port", `{{Port "rpc" 30303}}`,
			"--builder.enable-revert-protection",
			"--rollup.builder-secret-key", "0xac0974bec39a17e36ba4a6b4d238ff944bacb478cbed5efcae784d7bf4f2ff80",
		).
		WithArtifact("/data/jwtsecret", "jwtsecret").
		WithArtifact("/data/l2-genesis.json", "l2-genesis.json").
		WithVolume("data", "/data_op_reth").
		WithReady(ReadyCheck{
			QueryURL:    "http://localhost:8545",
			Interval:    1 * time.Second,
			Timeout:     10 * time.Second,
			Retries:     20,
			StartPeriod: 1 * time.Second,
		})

	if manifest.ctx.Bootnode != nil {
		service.WithArgs("--trusted-peers", manifest.ctx.Bootnode.Connect())
	}

	if o.Flashblocks {
		service.WithArgs(
			"--flashblocks.enabled",
			"--flashblocks.addr", "0.0.0.0",
			"--flashblocks.port", `{{Port "flashblocks" 1112}}`,
		)
	}
}

type FlashblocksRPC struct {
	FlashblocksWSService string
	BaseOverlay          bool
	UseWebsocketProxy    bool // Whether to add /ws path for websocket proxy
}

func (f *FlashblocksRPC) Apply(manifest *Manifest) {
	websocketURL := ConnectWs(f.FlashblocksWSService, "flashblocks")
	if f.UseWebsocketProxy {
		websocketURL += "/ws"
	}

	var service *Service

	if f.BaseOverlay {
		service = manifest.NewService("flashblocks-rpc").
			WithImage("ghcr.io/base/node-reth-dev").
			WithTag("main").
			WithEntrypoint("/app/base-reth-node").
			WithArgs(
				"node",
				"--websocket-url", websocketURL,
				"--enable-metering",
			)
	} else {
		service = manifest.NewService("flashblocks-rpc").
			WithImage("flashbots/flashblocks-rpc").
			WithTag("sha-7caffb9").
			WithArgs(
				"node",
				"--flashblocks.enabled",
				"--flashblocks.websocket-url", websocketURL,
			)
	}
	service.WithArgs(
		"--authrpc.port", `{{Port "authrpc" 8551}}`,
		"--authrpc.addr", "0.0.0.0",
		"--authrpc.jwtsecret", "/data/jwtsecret",
		"--http",
		"--http.addr", "0.0.0.0",
		"--http.port", `{{Port "http" 8545}}`,
		"--chain", "/data/l2-genesis.json",
		"--datadir", "/data_op_reth",
		"--disable-discovery",
		"--color", "never",
		"--metrics", `0.0.0.0:{{Port "metrics" 9090}}`,
		"--port", `{{Port "rpc" 30303}}`,
	).
		WithArtifact("/data/jwtsecret", "jwtsecret").
		WithArtifact("/data/l2-genesis.json", "l2-genesis.json").
		WithVolume("data", "/data_flashblocks_rpc")

	if manifest.ctx.Bootnode != nil {
		service.WithArgs(
			"--trusted-peers", manifest.ctx.Bootnode.Connect(),
		)
	}
}

type BProxy struct {
	TargetAuthrpc         string
	Peers                 []string
	Flashblocks           bool
	FlashblocksBuilderURL string
}

func (f *BProxy) Apply(manifest *Manifest) {
	peers := []string{}
	for _, peer := range f.Peers {
		peers = append(peers, Connect(peer, "authrpc"))
	}
	service := manifest.NewService("bproxy").
		WithImage("ghcr.io/flashbots/bproxy").
		WithTag("v0.1.2").
		WithArgs(
			"serve",
			"--authrpc-backend", f.TargetAuthrpc,
			"--authrpc-backend-timeout", "5s",
			"--authrpc-client-idle-connection-timeout", "15m",
			"--authrpc-deduplicate-fcus",
			"--authrpc-enabled",
			"--authrpc-listen-address", `0.0.0.0:{{Port "authrpc" 8651}}`,
			"--authrpc-log-requests",
			"--authrpc-log-responses",
			"--authrpc-max-backend-connections-per-host", "1",
			"--authrpc-max-request-size", "150",
			"--authrpc-max-response-size", "1150",
			"--authrpc-peers", strings.Join(peers, ","),
			"--authrpc-remove-backend-from-peers",
			"--authrpc-use-priority-queue",
		).
		WithArtifact("/data/jwtsecret", "jwtsecret")

	if f.Flashblocks {
		service.WithArgs(
			"--flashblocks-backend", f.FlashblocksBuilderURL,
			"--flashblocks-enabled",
			"--flashblocks-listen-address", `0.0.0.0:{{Port "flashblocks" 1114}}`,
			"--flashblocks-log-messages",
		)
	}
}

type WebsocketProxy struct {
	Upstream string
}

func (w *WebsocketProxy) Apply(manifest *Manifest) {
	manifest.NewService("websocket-proxy").
		WithImage("docker.io/mikawamp/websocket-rpc").
		WithTag("latest").
		WithArgs(
			"--listen-addr", `0.0.0.0:{{Port "flashblocks" 1115}}`,
			"--upstream-ws", ConnectWs(w.Upstream, "flashblocks"),
			"--enable-compression",
			"--client-ping-enabled",
		)
}

type ChainMonitor struct {
	L1RPC            string
	L2BlockTime      uint64
	L2BuilderAddress string
	L2RPC            string
}

func (c *ChainMonitor) Apply(manifest *Manifest) {
	manifest.NewService("chain-monitor").
		WithPort("metrics", 8080).
		WithImage("ghcr.io/flashbots/chain-monitor").
		WithTag("v0.0.54").
<<<<<<< HEAD
=======
		DependsOnHealthy(c.L1RPC).
		DependsOnHealthy(c.L2RPC).
>>>>>>> 364339eb
		WithArgs(
			"serve",
			"--l1-rpc", Connect(c.L1RPC, "http"),
			"--l2-block-time", fmt.Sprintf("%ds", c.L2BlockTime),
			"--l2-monitor-builder-address", c.L2BuilderAddress,
			"--l2-rpc", Connect(c.L2RPC, "http"),
		)
}

type OpBatcher struct {
	L1Node             string
	L2Node             string
	RollupNode         string
	MaxChannelDuration uint64
}

func (o *OpBatcher) Apply(manifest *Manifest) {
	if o.MaxChannelDuration == 0 {
		o.MaxChannelDuration = 2
	}
	manifest.NewService("op-batcher").
		WithImage("us-docker.pkg.dev/oplabs-tools-artifacts/images/op-batcher").
		WithTag("v1.12.0-rc.1").
		WithEntrypoint("op-batcher").
		WithArgs(
			"--l1-eth-rpc", Connect(o.L1Node, "http"),
			"--l2-eth-rpc", Connect(o.L2Node, "http"),
			"--rollup-rpc", Connect(o.RollupNode, "http"),
			"--max-channel-duration="+strconv.FormatUint(o.MaxChannelDuration, 10),
			"--sub-safety-margin=4",
			"--poll-interval=1s",
			"--num-confirmations=1",
			"--private-key=0x2a871d0798f97d79848a013d4936a73bf4cc922c825d33c1cf7073dff6d409c6",
		)
}

type OpNode struct {
	L1Node   string
	L1Beacon string
	L2Node   string
}

func (o *OpNode) Apply(manifest *Manifest) {
	manifest.NewService("op-node").
		WithImage("us-docker.pkg.dev/oplabs-tools-artifacts/images/op-node").
		WithTag("v1.13.0-rc.1").
		WithEntrypoint("op-node").
		WithEnv("A", "B"). // this is just a placeholder to make sure env works since we e2e test with the recipes
		WithArgs(
			"--l1", Connect(o.L1Node, "http"),
			"--l1.beacon", Connect(o.L1Beacon, "http"),
			"--l1.epoch-poll-interval", "12s",
			"--l1.http-poll-interval", "6s",
			"--l2", Connect(o.L2Node, "authrpc"),
			"--l2.jwt-secret", "/data/jwtsecret",
			"--metrics.enabled",
			"--metrics.addr", "0.0.0.0",
			"--metrics.port", `{{Port "metrics" 7300}}`,
			"--sequencer.enabled",
			"--sequencer.l1-confs", "0",
			"--verifier.l1-confs", "0",
			"--p2p.sequencer.key", "8b3a350cf5c34c9194ca85829a2df0ec3153be0318b5e2d3348e872092edffba",
			"--rollup.config", "/data/rollup.json",
			"--rpc.addr", "0.0.0.0",
			"--rpc.port", `{{Port "http" 8549}}`,
			"--p2p.listen.ip", "0.0.0.0",
			"--p2p.listen.tcp", `{{Port "p2p" 9003}}`,
			"--p2p.listen.udp", `{{PortUDP "p2p" 9003}}`,
			"--p2p.scoring.peers", "light",
			"--p2p.ban.peers", "true",
			"--pprof.enabled",
			"--rpc.enable-admin",
			"--safedb.path", "/data_db",
		).
		WithArtifact("/data/jwtsecret", "jwtsecret").
		WithArtifact("/data/rollup.json", "rollup.json").
		WithVolume("data", "/data_db")
}

type OpGeth struct {
	// outputs
	Enode *EnodeAddr
}

func logLevelToGethVerbosity(logLevel LogLevel) string {
	switch logLevel {
	case LevelTrace:
		return "5"
	case LevelDebug:
		return "4"
	case LevelInfo:
		return "3"
	case LevelWarn:
		return "2"
	case LevelError:
		return "1"
	default:
		return "3"
	}
}

func (o *OpGeth) Apply(manifest *Manifest) {
	o.Enode = manifest.ctx.Output.GetEnodeAddr()

	var trustedPeers string
	if manifest.ctx.Bootnode != nil {
		trustedPeers = fmt.Sprintf("--bootnodes %s ", manifest.ctx.Bootnode.Connect())
	}

	svc := manifest.NewService("op-geth").
		WithImage("us-docker.pkg.dev/oplabs-tools-artifacts/images/op-geth").
		WithTag("v1.101503.2-rc.5").
		WithEntrypoint("/bin/sh").
		WithLabel("metrics_path", "/debug/metrics/prometheus").
		WithArgs(
			"-c",
			"geth init --datadir /data_opgeth --state.scheme hash /data/l2-genesis.json && "+
				"exec geth "+
				"--datadir /data_opgeth "+
				"--verbosity "+logLevelToGethVerbosity(manifest.ctx.LogLevel)+" "+
				"--http "+
				"--http.corsdomain \"*\" "+
				"--http.vhosts \"*\" "+
				"--http.addr 0.0.0.0 "+
				"--http.port "+`{{Port "http" 8545}} `+
				"--http.api web3,debug,eth,txpool,net,engine,miner "+
				"--ws "+
				"--ws.addr 0.0.0.0 "+
				"--ws.port "+`{{Port "ws" 8546}} `+
				"--ws.origins \"*\" "+
				"--ws.api debug,eth,txpool,net,engine,miner "+
				"--syncmode full "+
				"--nodiscover "+
				"--maxpeers 5 "+
				"--rpc.allow-unprotected-txs "+
				"--authrpc.addr 0.0.0.0 "+
				"--authrpc.port "+`{{Port "authrpc" 8551}} `+
				"--authrpc.vhosts \"*\" "+
				"--authrpc.jwtsecret /data/jwtsecret "+
				"--gcmode archive "+
				"--state.scheme hash "+
				"--port "+`{{Port "rpc" 30303}} `+
				"--nodekey /data/p2p_key.txt "+
				trustedPeers+
				"--metrics "+
				"--metrics.addr 0.0.0.0 "+
				"--metrics.port "+`{{Port "metrics" 6061}}`,
		).
		WithVolume("data", "/data_opgeth").
		WithArtifact("/data/l2-genesis.json", "l2-genesis.json").
		WithArtifact("/data/jwtsecret", "jwtsecret").
		WithArtifact("/data/p2p_key.txt", o.Enode.Artifact)

	UseHealthmon(manifest, svc)
}

type RethEL struct {
	UseRethForValidation bool
	UseNativeReth        bool
}

var rethELRelease = &release{
	Name:    "reth",
	Org:     "paradigmxyz",
	Version: "v1.4.8",
	Arch: func(goos, goarch string) string {
		if goos == "linux" {
			return "x86_64-unknown-linux-gnu"
		} else if goos == "darwin" && goarch == "arm64" { // Apple M1
			return "aarch64-apple-darwin"
		} else if goos == "darwin" && goarch == "amd64" {
			return "x86_64-apple-darwin"
		}
		return ""
	},
}

func logLevelToRethVerbosity(logLevel LogLevel) string {
	switch logLevel {
	case LevelTrace:
		return "-vvvvv"
	case LevelDebug:
		return "-vvvv"
	case LevelWarn:
		return "-vv"
	case LevelError:
		return "-v"
	case LevelInfo:
		fallthrough
	default:
		return "-vvv"
	}
}

func (r *RethEL) Apply(manifest *Manifest) {
	// start the reth el client
	svc := manifest.NewService("el").
		WithImage("ghcr.io/paradigmxyz/reth").
		WithTag("v1.8.2").
		WithEntrypoint("/usr/local/bin/reth").
		WithArgs(
			"node",
			"--chain", "/data/genesis.json",
			"--datadir", "/data_reth",
			"--color", "never",
			"--ipcdisable",
			"--addr", "0.0.0.0",
			"--port", `{{Port "rpc" 30303}}`,
			// "--disable-discovery",
			// http config
			"--http",
			"--http.addr", "0.0.0.0",
			"--http.api", "admin,eth,web3,net,rpc,mev,flashbots",
			"--http.port", `{{Port "http" 8545}}`,
			// websocket config
			"--ws",
			"--ws.addr", "0.0.0.0",
			"--ws.port", `{{Port "ws" 8546}}`,
			"--ws.api", "eth,web3,net,txpool,debug,trace",
			"--ws.origins", "*",
			"--authrpc.port", `{{Port "authrpc" 8551}}`,
			"--authrpc.addr", "0.0.0.0",
			"--authrpc.jwtsecret", "/data/jwtsecret",
			"--metrics", `0.0.0.0:{{Port "metrics" 9090}}`,
			// For reth version 1.2.0 the "legacy" engine was removed, so we now require these arguments:
			"--engine.persistence-threshold", "0", "--engine.memory-block-buffer-target", "0",
			logLevelToRethVerbosity(manifest.ctx.LogLevel),
		).
		WithRelease(rethELRelease).
		WithArtifact("/data/genesis.json", "genesis.json").
		WithArtifact("/data/jwtsecret", "jwtsecret").
		WithVolume("data", "/data_reth")

	UseHealthmon(manifest, svc)

	if r.UseNativeReth {
		// we need to use this otherwise the db cannot be binded
		svc.UseHostExecution()
	}
}

type LighthouseBeaconNode struct {
	ExecutionNode string
	MevBoostNode  string
}

func (l *LighthouseBeaconNode) Apply(manifest *Manifest) {
	svc := manifest.NewService("beacon").
		WithImage("sigp/lighthouse").
		WithTag("v8.0.0-rc.2").
		WithEntrypoint("lighthouse").
		WithArgs(
			"bn",
			"--datadir", "/data_beacon",
			"--testnet-dir", "/data/testnet-dir",
			"--enable-private-discovery",
			"--disable-peer-scoring",
			"--staking",
			"--enr-address", "127.0.0.1",
			"--enr-udp-port", `{{PortUDP "p2p" 9000}}`,
			"--enr-tcp-port", `{{Port "p2p" 9000}}`,
			"--enr-quic-port", `{{Port "quic-p2p" 9100}}`,
			"--port", `{{Port "p2p" 9000}}`,
			"--quic-port", `{{Port "quic-p2p" 9100}}`,
			"--http",
			"--http-port", `{{Port "http" 3500}}`,
			"--http-address", "0.0.0.0",
			"--http-allow-origin", "*",
			"--disable-packet-filter",
			"--target-peers", "0",
			"--execution-endpoint", Connect(l.ExecutionNode, "authrpc"),
			"--execution-jwt", "/data/jwtsecret",
			"--always-prepare-payload",
			"--prepare-payload-lookahead", "8000",
			"--suggested-fee-recipient", "0x690B9A9E9aa1C9dB991C7721a92d351Db4FaC990",
		).
		WithArtifact("/data/testnet-dir", "testnet").
		WithArtifact("/data/jwtsecret", "jwtsecret").
		WithVolume("data", "/data_beacon").
		WithReady(ReadyCheck{
			QueryURL:    "http://localhost:3500/eth/v1/node/syncing",
			Interval:    1 * time.Second,
			Timeout:     30 * time.Second,
			Retries:     3,
			StartPeriod: 1 * time.Second,
		})

	if l.MevBoostNode != "" {
		svc.WithArgs(
			"--builder", Connect(l.MevBoostNode, "http"),
			"--builder-fallback-epochs-since-finalization", "0",
			"--builder-fallback-disable-checks",
		)
	}
}

type LighthouseValidator struct {
	BeaconNode string
}

func (l *LighthouseValidator) Apply(manifest *Manifest) {
	// start validator client
	manifest.NewService("validator").
		WithImage("sigp/lighthouse").
		WithTag("v8.0.0-rc.2").
		WithEntrypoint("lighthouse").
		WithArgs(
			"vc",
			"--datadir", "/data/validator",
			"--testnet-dir", "/data/testnet-dir",
			"--init-slashing-protection",
			"--beacon-nodes", Connect(l.BeaconNode, "http"),
			"--suggested-fee-recipient", "0x690B9A9E9aa1C9dB991C7721a92d351Db4FaC990",
			"--builder-proposals",
			"--prefer-builder-proposals",
		).
		WithArtifact("/data/validator", "data_validator").
		WithArtifact("/data/testnet-dir", "testnet").
		// HACK: Mount a Docker-managed volume to avoid permission issues with removing logs.
		WithVolume("validator-logs", "/data/validator/validators/logs")
}

type ClProxy struct {
	PrimaryBuilder   string
	SecondaryBuilder string
}

func (c *ClProxy) Apply(manifest *Manifest) {
	manifest.NewService("cl-proxy").
		WithImage("docker.io/flashbots/playground-utils").
		WithTag("latest").
		WithEntrypoint("cl-proxy").
		WithArgs(
			"--primary-builder", Connect(c.PrimaryBuilder, "authrpc"),
			"--secondary-builder", c.SecondaryBuilder,
			"--port", `{{Port "authrpc" 5656}}`,
		)
}

type MevBoostRelay struct {
	BeaconClient     string
	ValidationServer string
}

func (m *MevBoostRelay) Apply(manifest *Manifest) {
	service := manifest.NewService("mev-boost-relay").
		WithImage("docker.io/flashbots/playground-utils").
		WithTag("latest").
		WithEnv("ALLOW_SYNCING_BEACON_NODE", "1").
		WithEntrypoint("mev-boost-relay").
		DependsOnHealthy(m.BeaconClient).
		WithArgs(
			"--api-listen-addr", "0.0.0.0",
			"--api-listen-port", `{{Port "http" 5555}}`,
			"--beacon-client-addr", Connect(m.BeaconClient, "http"),
		)

	if m.ValidationServer != "" {
		service.WithArgs("--validation-server-addr", Connect(m.ValidationServer, "http"))
	}
}

type OpReth struct{}

var opRethRelease = &release{
	Name:    "op-reth",
	Repo:    "reth",
	Org:     "paradigmxyz",
	Version: "v1.3.12",
	Arch: func(goos, goarch string) string {
		if goos == "linux" {
			return "x86_64-unknown-linux-gnu"
		} else if goos == "darwin" && goarch == "arm64" { // Apple M1
			return "aarch64-apple-darwin"
		} else if goos == "darwin" && goarch == "amd64" {
			return "x86_64-apple-darwin"
		}
		return ""
	},
}

func (o *OpReth) Apply(manifest *Manifest) {
	svc := manifest.NewService("op-reth").
		WithImage("ghcr.io/paradigmxyz/op-reth").
		WithTag("nightly").
		WithEntrypoint("op-reth").
		WithArgs(
			"node",
			"--authrpc.port", `{{Port "authrpc" 8551}}`,
			"--authrpc.addr", "0.0.0.0",
			"--authrpc.jwtsecret", "/data/jwtsecret",
			"--http",
			"--http.addr", "0.0.0.0",
			"--http.port", `{{Port "http" 8545}}`,
			"--chain", "/data/l2-genesis.json",
			"--datadir", "/data_op_reth",
			"--disable-discovery",
			"--color", "never",
			"--metrics", `0.0.0.0:{{Port "metrics" 9090}}`,
			"--addr", "0.0.0.0",
			"--port", `{{Port "rpc" 30303}}`).
		WithRelease(opRethRelease).
		WithArtifact("/data/jwtsecret", "jwtsecret").
		WithArtifact("/data/l2-genesis.json", "l2-genesis.json").
		WithVolume("data", "/data_op_reth")

	UseHealthmon(manifest, svc)
}

type MevBoost struct {
	RelayEndpoints []string
}

func (m *MevBoost) Apply(manifest *Manifest) {
	args := []string{
		"--addr", "0.0.0.0:" + `{{Port "http" 18550}}`,
		"--loglevel", "info",
	}

	for _, endpoint := range m.RelayEndpoints {
		if endpoint == "mev-boost-relay" {
			// creating relay url with public key since mev-boost requires it
			envSkBytes, err := hexutil.Decode(mevboostrelay.DefaultSecretKey)
			if err != nil {
				continue
			}
			secretKey, err := bls.SecretKeyFromBytes(envSkBytes[:])
			if err != nil {
				continue
			}
			blsPublicKey, err := bls.PublicKeyFromSecretKey(secretKey)
			if err != nil {
				continue
			}
			publicKey, err := utils.BlsPublicKeyToPublicKey(blsPublicKey)
			if err != nil {
				continue
			}

			relayURL := ConnectRaw("mev-boost-relay", "http", "http", publicKey.String())
			args = append(args, "--relay", relayURL)
		} else {
			args = append(args, "--relay", Connect(endpoint, "http"))
		}
	}

	manifest.NewService("mev-boost").
		WithImage("flashbots/mev-boost").
		WithTag("latest").
		WithArgs(args...).
		WithEnv("GENESIS_FORK_VERSION", "0x20000089")
}

type nullService struct{}

func (n *nullService) Apply(manifest *Manifest) {
}

type Contender struct {
	ExtraArgs   []string
	TargetChain string // defaults to "el", may be any chain name in a recipe's spec
}

// Converts a `ContenderContext` into a `Contender` service. `Enabled` is ignored.
func (cc *ContenderContext) Contender() *Contender {
	return &Contender{
		ExtraArgs:   cc.ExtraArgs,
		TargetChain: cc.TargetChain,
	}
}

// parse "key=value" OR "key value"; remainder after first space is the value (may contain spaces)
func parseKV(s string) (name, val string, hasVal, usedEq bool) {
	s = strings.TrimSpace(s)
	if s == "" {
		return "", "", false, false
	}
	eq := strings.IndexByte(s, '=')
	ws := indexWS(s)

	// prefer '=' if it appears before any whitespace
	if eq > 0 && (ws == -1 || eq < ws) {
		return strings.TrimSpace(s[:eq]), strings.TrimSpace(s[eq+1:]), true, true
	}
	if ws == -1 {
		return s, "", false, false
	}
	return strings.TrimSpace(s[:ws]), strings.TrimSpace(s[ws+1:]), true, false
}

func indexWS(s string) int {
	for i, r := range s {
		if r == ' ' || r == '\t' {
			return i
		}
	}
	return -1
}

func (c *Contender) Apply(manifest *Manifest) {
	type opt struct {
		name   string
		val    string
		hasVal bool
	}

	targetChain := "el"
	if c.TargetChain != "" {
		targetChain = c.TargetChain
	}

	defaults := []opt{
		{name: "-l"},
		{name: "--min-balance", val: "10 ether", hasVal: true},
		{name: "-r", val: Connect(targetChain, "http"), hasVal: true},
		{name: "--tps", val: "20", hasVal: true},
	}

	// Parse extras and track seen flags
	type extra struct {
		name   string
		val    string
		hasVal bool
		usedEq bool
	}
	var extras []extra
	seen := map[string]bool{}

	for _, s := range c.ExtraArgs {
		name, val, hasVal, usedEq := parseKV(s)
		if name == "" {
			continue
		}
		extras = append(extras, extra{name, val, hasVal, usedEq})
		seen[name] = true
	}

	// Minimal conflict example: --loops overrides default "-l"
	conflict := func(flag string) bool {
		if seen[flag] {
			return true
		}
		if flag == "-l" && seen["--loops"] {
			return true
		}
		if flag == "-r" && seen["--rpc-url"] {
			return true
		}
		if (flag == "--tpb" || flag == "--txs-per-second" || flag == "--tps" || flag == "--txs-per-block") &&
			(seen["--tpb"] || seen["--tps"] || seen["--txs-per-second"] || seen["--txs-per-block"]) {
			return true
		}
		return false
	}

	args := []string{"spam"}

	// Add defaults unless overridden
	for _, d := range defaults {
		if conflict(d.name) {
			continue
		}
		args = append(args, d.name)
		if d.hasVal {
			args = append(args, d.val)
		}
	}

	// Append extras verbatim, preserving "=" vs space
	for _, e := range extras {
		if !e.hasVal {
			args = append(args, e.name)
			continue
		}
		if e.usedEq {
			args = append(args, e.name+"="+e.val)
		} else {
			args = append(args, e.name, e.val)
		}
	}

	service := manifest.NewService("contender").
		WithImage("flashbots/contender").
		WithTag("latest").
		WithArgs(args...).
		DependsOnHealthy("beacon")

	if c.TargetChain == "op-geth" {
		service.DependsOnRunning("op-node")
	}
}

type BuilderHub struct{}

func (b *BuilderHub) Apply(manifest *Manifest) {
	// Database service
	manifest.NewService("builder-hub-db").
		WithImage("docker.io/flashbots/builder-hub-db").
		WithTag("0.3.1-alpha1").
		WithPort("postgres", 5432).
		WithEnv("PGUSER", "postgres").
		WithEnv("POSTGRES_DB", "postgres").
		WithEnv("POSTGRES_USER", "postgres").
		WithEnv("POSTGRES_PASSWORD", "postgres").
		WithReady(ReadyCheck{
			Test:        []string{"CMD-SHELL", "pg_isready"},
			Interval:    5 * time.Second,
			Timeout:     5 * time.Second,
			Retries:     5,
			StartPeriod: 2 * time.Second,
		})

	// API service
	manifest.NewService("builder-hub-api").
		WithImage("docker.io/flashbots/builder-hub").
		WithTag("0.3.1-alpha1").
		DependsOnHealthy("builder-hub-db").
		WithPort("http", 8080).
		WithPort("admin", 8081).
		WithPort("internal", 8082).
		WithPort("metrics", 8090).
		WithEnv("MOCK_SECRETS", "true").
		WithEnv("POSTGRES_DSN", ConnectRaw("builder-hub-db", "postgres", "postgres", "postgres:postgres")+"/postgres?sslmode=disable").
		WithEnv("LISTEN_ADDR", "0.0.0.0:"+`{{Port "http" 8080}}`).
		WithEnv("ADMIN_ADDR", "0.0.0.0:"+`{{Port "admin" 8081}}`).
		WithEnv("INTERNAL_ADDR", "0.0.0.0:"+`{{Port "internal" 8082}}`).
		WithEnv("METRICS_ADDR", "0.0.0.0:"+`{{Port "metrics" 8090}}`).
		WithEnv("DISABLE_ADMIN_AUTH", "1").
		WithEnv("ALLOW_EMPTY_MEASUREMENTS", "1").
		WithReady(ReadyCheck{
			QueryURL:    "http://localhost:8080",
			Interval:    1 * time.Second,
			Timeout:     30 * time.Second,
			Retries:     3,
			StartPeriod: 1 * time.Second,
			UseNC:       true, // because the endpoint returns 404
		})

	// Proxy service
	manifest.NewService("builder-hub-proxy").
		WithImage("docker.io/flashbots/builder-hub-mock-proxy").
		WithTag("0.3.1-alpha1").
		WithPort("http", 8888).
<<<<<<< HEAD
		WithEnv("TARGET", Connect("web", "http")).
		DependsOnHealthy("web")
}

func UseHealthmon(m *Manifest, s *Service) {
	m.NewService(s.Name+"_healthmon").
		WithImage("ghcr.io/flashbots/ethereum-healthmon").
		WithTag("v0.0.1").
		// TODO: Use this also for beacon node
		WithArgs("--chain", "execution", "--url", Connect(s.Name, "http")).
		WithReady(ReadyCheck{
			Test:        []string{"CMD", "wget", "--spider", "--quiet", "http://127.0.0.1:21171/ready"},
			Interval:    1 * time.Second,
			Timeout:     10 * time.Second,
			Retries:     20,
			StartPeriod: 1 * time.Second,
		})
=======
		WithEnv("TARGET", Connect("builder-hub-api", "http")).
		DependsOnHealthy("builder-hub-api")
>>>>>>> 364339eb
}<|MERGE_RESOLUTION|>--- conflicted
+++ resolved
@@ -26,10 +26,6 @@
 	service := manifest.NewService("rollup-boost").
 		WithImage("docker.io/flashbots/rollup-boost").
 		WithTag("v0.7.5").
-<<<<<<< HEAD
-=======
-		DependsOnHealthy(r.ELNode).
->>>>>>> 364339eb
 		WithArgs(
 			"--rpc-host", "0.0.0.0",
 			"--rpc-port", `{{Port "authrpc" 8551}}`,
@@ -233,11 +229,6 @@
 		WithPort("metrics", 8080).
 		WithImage("ghcr.io/flashbots/chain-monitor").
 		WithTag("v0.0.54").
-<<<<<<< HEAD
-=======
-		DependsOnHealthy(c.L1RPC).
-		DependsOnHealthy(c.L2RPC).
->>>>>>> 364339eb
 		WithArgs(
 			"serve",
 			"--l1-rpc", Connect(c.L1RPC, "http"),
@@ -881,9 +872,8 @@
 		WithImage("docker.io/flashbots/builder-hub-mock-proxy").
 		WithTag("0.3.1-alpha1").
 		WithPort("http", 8888).
-<<<<<<< HEAD
-		WithEnv("TARGET", Connect("web", "http")).
-		DependsOnHealthy("web")
+		WithEnv("TARGET", Connect("builder-hub-api", "http")).
+		DependsOnHealthy("builder-hub-api")
 }
 
 func UseHealthmon(m *Manifest, s *Service) {
@@ -899,8 +889,4 @@
 			Retries:     20,
 			StartPeriod: 1 * time.Second,
 		})
-=======
-		WithEnv("TARGET", Connect("builder-hub-api", "http")).
-		DependsOnHealthy("builder-hub-api")
->>>>>>> 364339eb
 }
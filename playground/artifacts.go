--- conflicted
+++ resolved
@@ -64,20 +64,11 @@
 var queryReadyCheck []byte
 
 type ArtifactsBuilder struct {
-<<<<<<< HEAD
-	applyLatestL1Fork    bool
-	genesisDelay         uint64
-	applyLatestL2Fork    *uint64
-	l1BlockTimeInSeconds uint64
-	opBlockTimeInSeconds uint64
-	prefundedAccounts    []string
-=======
 	outputDir         string
 	applyLatestL1Fork bool
 	genesisDelay      uint64
 	applyLatestL2Fork *uint64
 	OpblockTime       uint64
->>>>>>> 1fe2dcff
 
 	// JSON files describing additional L2 predeploy accounts to inject into
 	// the L2 genesis alloc (e.g. EntryPoint, paymasters, or other system contracts).
@@ -116,21 +107,24 @@
 func (b *ArtifactsBuilder) OpBlockTime(blockTimeSeconds uint64) *ArtifactsBuilder {
 	b.opBlockTimeInSeconds = blockTimeSeconds
 	return b
-}
-
 // PredeployJSONFiles configures the builder with one or more JSON files
 // that each describe a single L2 predeploy account to inject into the
 // L2 genesis alloc.
 func (b *ArtifactsBuilder) PredeployJSONFiles(files []string) *ArtifactsBuilder {
 	b.predeployJSONFiles = files
 	return b
-<<<<<<< HEAD
-=======
 }
 
 type Artifacts struct {
 	Out *output
->>>>>>> 1fe2dcff
+}
+
+// PredeployJSONFiles configures the builder with one or more JSON files
+// that each describe a single L2 predeploy account to inject into the
+// L2 genesis alloc.
+func (b *ArtifactsBuilder) PredeployJSONFiles(files []string) *ArtifactsBuilder {
+	b.predeployJSONFiles = files
+	return b
 }
 
 func (b *ArtifactsBuilder) PrefundedAccounts(accounts []string) *ArtifactsBuilder {
@@ -318,8 +312,6 @@
 				allocs[addr.String()] = account
 			}
 		}
-<<<<<<< HEAD
-=======
 
 		// Inject any additional L2 predeploy accounts provided via JSON files.
 		for _, path := range b.predeployJSONFiles {
@@ -342,7 +334,6 @@
 			}
 		}
 
->>>>>>> 1fe2dcff
 		newOpGenesis, err := overrideJSON(opGenesis, input)
 		if err != nil {
 			return err

--- conflicted
+++ resolved
@@ -2,11 +2,8 @@
 
 import (
 	"fmt"
-<<<<<<< HEAD
 	"regexp"
-=======
 	"time"
->>>>>>> e53083e8
 
 	flag "github.com/spf13/pflag"
 )

--- conflicted
+++ resolved
@@ -84,13 +84,11 @@
 	// platform is the docker platform to use for the services
 	platform string
 
-<<<<<<< HEAD
 	// whether to remove the network name after execution (used in testing)
 	cleanupNetwork bool
-=======
+
 	// callback is called to report service updates
 	callback func(serviceName, update string)
->>>>>>> 095ca644
 }
 
 type task struct {

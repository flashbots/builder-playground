package playground

import (
	"bytes"
	"context"
	"fmt"
<<<<<<< HEAD
	"io"
=======
	"maps"
>>>>>>> ff2f8681
	"net"
	"os"
	"os/exec"
	"path/filepath"
	"runtime"
	"strings"
	"sync"
	"text/template"
	"time"

	"github.com/charmbracelet/bubbles/spinner"
	"github.com/charmbracelet/lipgloss"
	"github.com/docker/docker/api/types/container"
	"github.com/docker/docker/api/types/events"
	"github.com/docker/docker/api/types/filters"
	"github.com/docker/docker/api/types/image"
	"github.com/docker/docker/client"
	"github.com/docker/docker/pkg/stdcopy"
	"github.com/ethereum/go-ethereum/log"
<<<<<<< HEAD
	"github.com/google/uuid"
=======
>>>>>>> ff2f8681
	"golang.org/x/sync/errgroup"
	"gopkg.in/yaml.v2"
)

const defaultNetworkName = "ethplayground"

// LocalRunner is a component that runs the services from the manifest on the local host machine.
// By default, it uses docker and docker compose to run all the services.
// But, some services (if they are configured to do so) can be run on the host machine instead.
// When running inside docker, each service will use the port numbers they define in the component description.
// Besides, they will also bind to an available public port on the host machine.
// If the service runs on the host, it will use the host port numbers instead directly.
type LocalRunner struct {
	out      *output
	manifest *Manifest
	client   *client.Client

	// reservedPorts is a map of port numbers reserved for each service to avoid conflicts
	// since we reserve ports for all the services before they are used
	reservedPorts map[int]bool

	// overrides is a map of service name to the path of the executable to run
	// on the host machine instead of a container.
	overrides map[string]string

	// handles stores the references to the processes that are running on host machine
	// they are executed sequentially so we do not need to lock the handles
	handles []*exec.Cmd

	// exitError signals when one of the services fails
	exitErr chan error

	// signals whether we are running in interactive mode
	interactive bool

	// TODO: Merge instance with tasks
	instances []*instance

	// tasks tracks the status of each service
	tasksMtx     sync.Mutex
	tasks        map[string]*task
	taskUpdateCh chan struct{}

	// wether to bind the ports to the local interface
	bindHostPortsLocally bool

	// networkName is the name of the network to use for the services
	networkName string

	// labels is the list of labels to apply to each resource being created
	labels map[string]string

	// logInternally outputs the logs of the service to the artifacts folder
	logInternally bool

	// platform is the docker platform to use for the services
	platform string

	// callback is called to report service updates
	callback func(serviceName, update string)
}

type task struct {
	status string
	ready  bool
	logs   *os.File
}

var (
	taskStatusPending = "pending"
	taskStatusStarted = "started"
	taskStatusDie     = "die"
	taskStatusHealthy = "healthy"
)

type taskUI struct {
	tasks    map[string]string
	spinners map[string]spinner.Model
	style    lipgloss.Style
}

func newDockerClient() (*client.Client, error) {
	client, err := client.NewClientWithOpts(client.FromEnv, client.WithAPIVersionNegotiation())
	if err != nil {
		return nil, fmt.Errorf("failed to create docker client: %w", err)
	}
	return client, nil
}

type RunnerConfig struct {
	Out                  *output
	Manifest             *Manifest
	Overrides            map[string]string
	Interactive          bool
	BindHostPortsLocally bool
	NetworkName          string
	Labels               map[string]string
	LogInternally        bool
	Platform             string
	Callback             func(serviceName, update string)
}

func NewLocalRunner(cfg *RunnerConfig) (*LocalRunner, error) {
	client, err := newDockerClient()
	if err != nil {
		return nil, fmt.Errorf("failed to create docker client: %w", err)
	}

	// merge the overrides with the manifest overrides
	if cfg.Overrides == nil {
		cfg.Overrides = make(map[string]string)
	}
	maps.Copy(cfg.Overrides, cfg.Manifest.overrides)

	// Create the concrete instances to run
	instances := []*instance{}
	for _, service := range cfg.Manifest.Services {
		instance := &instance{
			service: service,
		}
		if cfg.LogInternally {
			log_output, err := cfg.Out.LogOutput(service.Name)
			if err != nil {
				return nil, fmt.Errorf("error getting log output: %w", err)
			}
			instance.logs = &serviceLogs{
				logRef: log_output,
				path:   log_output.Name(),
			}
		}
		instances = append(instances, instance)
	}

	// download any local release artifacts for the services that require them
	// TODO: it feels a bit weird to have all this logic on the new command. We should split it later on.
	for _, instance := range instances {
		ss := instance.service
		if ss.Labels[useHostExecutionLabel] == "true" {
			// If the service wants to run on the host, it must implement the ReleaseService interface
			// which provides functions to download the release artifact.
			releaseArtifact := instance.service.release
			if releaseArtifact == nil {
				return nil, fmt.Errorf("service '%s' must implement the ReleaseService interface", ss.Name)
			}
			bin, err := DownloadRelease(cfg.Out.homeDir, releaseArtifact)
			if err != nil {
				return nil, fmt.Errorf("failed to download release artifact for service '%s': %w", ss.Name, err)
			}
			cfg.Overrides[ss.Name] = bin
		}
	}

	// Now, the override can either be one of two things (we are overloading the override map):
	// - docker image: In that case, change the manifest and remove from override map
	// - a path to an executable: In that case, we need to run it on the host machine
	// and use the override map <- We only check this case, and if it is not a path, we assume
	// it is a docker image. If it is not a docker image either, the error will be catched during the execution
	for k, v := range cfg.Overrides {
		if _, err := os.Stat(v); err != nil {
			// this is a path to an executable, remove it from the overrides since we
			// assume it s a docker image and add it to manifest
			parts := strings.Split(v, ":")
			if len(parts) != 2 {
				return nil, fmt.Errorf("invalid override docker image %s, expected image:tag", v)
			}

			srv := cfg.Manifest.MustGetService(k)
			srv.Image = parts[0]
			srv.Tag = parts[1]

			delete(cfg.Overrides, k)
			continue
		}
	}

	tasks := map[string]*task{}
	for _, svc := range cfg.Manifest.Services {
		tasks[svc.Name] = &task{
			status: taskStatusPending,
			logs:   nil,
		}
	}

	if cfg.NetworkName == "" {
		cfg.NetworkName = defaultNetworkName
	}

	callback := cfg.Callback
	if callback == nil {
		callback = func(serviceName, update string) {} // noop
	}

	d := &LocalRunner{
		out:                  cfg.Out,
		manifest:             cfg.Manifest,
		client:               client,
		reservedPorts:        map[int]bool{},
		overrides:            cfg.Overrides,
		handles:              []*exec.Cmd{},
		tasks:                tasks,
		taskUpdateCh:         make(chan struct{}),
		exitErr:              make(chan error, 2),
		bindHostPortsLocally: cfg.BindHostPortsLocally,
		networkName:          cfg.NetworkName,
		instances:            instances,
		labels:               cfg.Labels,
		logInternally:        cfg.LogInternally,
		platform:             cfg.Platform,
		callback:             callback,
	}

	if cfg.Interactive {
		go d.printStatus()

		select {
		case d.taskUpdateCh <- struct{}{}:
		default:
		}
	}

	return d, nil
}

func (d *LocalRunner) Instances() []*instance {
	return d.instances
}

func (d *LocalRunner) printStatus() {
	fmt.Print("\033[s")
	lineOffset := 0

	// Get ordered service names from manifest
	orderedServices := make([]string, 0, len(d.manifest.Services))
	for _, svc := range d.manifest.Services {
		orderedServices = append(orderedServices, svc.Name)
	}

	// Initialize UI state
	ui := taskUI{
		tasks:    make(map[string]string),
		spinners: make(map[string]spinner.Model),
		style:    lipgloss.NewStyle(),
	}

	// Initialize spinners for each service
	for _, name := range orderedServices {
		sp := spinner.New()
		sp.Spinner = spinner.Dot
		ui.spinners[name] = sp
	}

	for {
		select {
		case <-d.taskUpdateCh:
			d.tasksMtx.Lock()

			// Clear the previous lines and move cursor up
			if lineOffset > 0 {
				fmt.Printf("\033[%dA", lineOffset)
				fmt.Print("\033[J")
			}

			lineOffset = 0
			// Use ordered services instead of ranging over map
			for _, name := range orderedServices {
				status := d.tasks[name].status
				var statusLine string

				switch status {
				case taskStatusStarted:
					sp := ui.spinners[name]
					sp.Tick()
					ui.spinners[name] = sp
					statusLine = ui.style.Foreground(lipgloss.Color("2")).Render(fmt.Sprintf("%s [%s] Running", sp.View(), name))
				case taskStatusDie:
					statusLine = ui.style.Foreground(lipgloss.Color("1")).Render(fmt.Sprintf("✗ [%s] Failed", name))
				case taskStatusPending:
					sp := ui.spinners[name]
					sp.Tick()
					ui.spinners[name] = sp
					statusLine = ui.style.Foreground(lipgloss.Color("3")).Render(fmt.Sprintf("%s [%s] Pending", sp.View(), name))
				}

				fmt.Println(statusLine)
				lineOffset++
			}

			d.tasksMtx.Unlock()
		}
	}
}

func (d *LocalRunner) AreReady() bool {
	d.tasksMtx.Lock()
	defer d.tasksMtx.Unlock()

	for name, task := range d.tasks {
		// ensure the task is not a host service
		if d.isHostService(name) {
			continue
		}

		// first ensure the task has started
		if task.status != taskStatusStarted {
			return false
		}

		// then ensure it is ready if it has a ready function
		svc := d.getService(name)
		if svc.ReadyCheck != nil {
			if !task.ready {
				return false
			}
		}
	}
	return true
}

func (d *LocalRunner) WaitForReady(ctx context.Context, timeout time.Duration) error {
	for {
		select {
		case <-ctx.Done():
			return ctx.Err()

		case <-time.After(1 * time.Second):
			if d.AreReady() {
				return nil
			}

		case err := <-d.exitErr:
			return err
		}
	}
}

func (d *LocalRunner) updateTaskStatus(name string, status string) {
	d.tasksMtx.Lock()
	defer d.tasksMtx.Unlock()
	if status == taskStatusHealthy {
		d.tasks[name].ready = true
	} else {
		d.tasks[name].status = status
	}

	if status == taskStatusDie {
		d.exitErr <- fmt.Errorf("container %s failed", name)
	}

	select {
	case d.taskUpdateCh <- struct{}{}:
	default:
	}
}

func (d *LocalRunner) ExitErr() <-chan error {
	return d.exitErr
}

func (d *LocalRunner) Stop() error {
	// only stop the containers that belong to this session
	containers, err := d.client.ContainerList(context.Background(), container.ListOptions{
		Filters: filters.NewArgs(filters.Arg("label", fmt.Sprintf("playground.session=%s", d.manifest.ID))),
	})
	if err != nil {
		return fmt.Errorf("error getting container list: %w", err)
	}

	var wg sync.WaitGroup
	wg.Add(len(containers))

	var errCh chan error
	errCh = make(chan error, len(containers))

	for _, cont := range containers {
		go func(contID string) {
			defer wg.Done()
			if err := d.client.ContainerRemove(context.Background(), contID, container.RemoveOptions{
				RemoveVolumes: true,
				RemoveLinks:   false,
				Force:         true,
			}); err != nil {
				errCh <- fmt.Errorf("error removing container: %w", err)
			}
		}(cont.ID)
	}

	wg.Wait()

	// stop all the handles
	for _, handle := range d.handles {
		handle.Process.Kill()
	}

	close(errCh)

	for err := range errCh {
		if err != nil {
			return err
		}
	}

	return nil
}

// reservePort finds the first available port from the startPort and reserves it
// Note that we have to keep track of the port in 'reservedPorts' because
// the port allocation happens before the services uses it and binds to it.
func (d *LocalRunner) reservePort(startPort int, protocol string) int {
	for i := startPort; i < startPort+1000; i++ {
		if _, ok := d.reservedPorts[i]; ok {
			continue
		}

		bindAddr := "0.0.0.0"
		if d.bindHostPortsLocally {
			bindAddr = "127.0.0.1"
		}

		if protocol == ProtocolUDP {
			listener, err := net.ListenUDP("udp", &net.UDPAddr{
				Port: i,
				IP:   net.ParseIP(bindAddr),
			})
			if err != nil {
				continue
			}
			listener.Close()
		} else if protocol == ProtocolTCP {
			listener, err := net.Listen(protocol, fmt.Sprintf("%s:%d", bindAddr, i))
			if err != nil {
				continue
			}
			listener.Close()
		} else {
			panic(fmt.Sprintf("invalid protocol: %s", protocol))
		}

		d.reservedPorts[i] = true
		return i
	}
	panic("BUG: could not reserve a port")
}

func (d *LocalRunner) getService(name string) *Service {
	for _, svc := range d.manifest.Services {
		if svc.Name == name {
			return svc
		}
	}
	return nil
}

// applyTemplate resolves the templates from the manifest (Dir, Port, Connect) into
// the actual values for this specific docker execution.
func (d *LocalRunner) applyTemplate(s *Service) ([]string, map[string]string, error) {
	var input map[string]interface{}

	resolvePort := func(name string, defaultPort int, protocol string) int {
		// For {{Port "name" "defaultPort"}}:
		// - Service runs on host: return the host port
		// - Service runs inside docker: return the docker port
		if d.isHostService(s.Name) {
			return s.MustGetPort(name).HostPort
		}
		return defaultPort
	}

	funcs := template.FuncMap{
		"Service": func(name string, portLabel, protocol, user string) string {
			// For {{Service "name" "portLabel"}}:
			// - Service runs on host:
			//   A: target is inside docker: access with localhost:hostPort
			//   B: target is on the host: access with localhost:hostPort
			// - Service runs inside docker:
			//   C: target is inside docker: access it with DNS service:port
			//   D: target is on the host: access it with host.docker.internal:hostPort

			// find the service and the port that it resolves for that label
			svc := d.manifest.MustGetService(name)
			port := svc.MustGetPort(portLabel)

			if d.isHostService(s.Name) {
				// A and B
				return printAddr(protocol, "localhost", port.HostPort, user)
			} else {
				if d.isHostService(svc.Name) {
					// D
					return printAddr(protocol, "host.docker.internal", port.HostPort, user)
				}
				// C
				return printAddr(protocol, svc.Name, port.Port, user)
			}
		},
		"Port": func(name string, defaultPort int) int {
			return resolvePort(name, defaultPort, ProtocolTCP)
		},
		"PortUDP": func(name string, defaultPort int) int {
			return resolvePort(name, defaultPort, ProtocolUDP)
		},
	}

	runTemplate := func(arg string) (string, error) {
		tpl, err := template.New("").Funcs(funcs).Parse(arg)
		if err != nil {
			return "", err
		}

		var out strings.Builder
		if err := tpl.Execute(&out, input); err != nil {
			return "", err
		}

		return out.String(), nil
	}

	// apply the templates to the arguments
	var argsResult []string
	for _, arg := range s.Args {
		newArg, err := runTemplate(arg)
		if err != nil {
			return nil, nil, err
		}
		argsResult = append(argsResult, newArg)
	}

	// apply the templates to the environment variables
	envs := map[string]string{}
	for k, v := range s.Env {
		newV, err := runTemplate(v)
		if err != nil {
			return nil, nil, err
		}
		envs[k] = newV
	}

	return argsResult, envs, nil
}

func printAddr(protocol, serviceName string, port int, user string) string {
	var protocolPrefix string
	if protocol != "" {
		protocolPrefix = protocol + "://"
	}

	if user != "" {
		return fmt.Sprintf("%s%s@%s:%d", protocolPrefix, user, serviceName, port)
	}

	return fmt.Sprintf("%s%s:%d", protocolPrefix, serviceName, port)
}

func (d *LocalRunner) validateImageExists(image string) error {
	// check locally
	_, err := d.client.ImageInspect(context.Background(), image)
	if err == nil {
		return nil
	}
	if !client.IsErrNotFound(err) {
		return err
	}

	// check remotely
	if _, err = d.client.DistributionInspect(context.Background(), image, ""); err == nil {
		return nil
	}
	if !client.IsErrNotFound(err) {
		return err
	}

	return fmt.Errorf("image %s not found", image)
}

func (d *LocalRunner) toDockerComposeService(s *Service) (map[string]interface{}, error) {
	// apply the template again on the arguments to figure out the connections
	// at this point all of them are valid, we just have to resolve them again. We assume for now
	// everyone is going to be on docker at the same network.
	args, envs, err := d.applyTemplate(s)
	if err != nil {
		return nil, fmt.Errorf("failed to apply template, err: %w", err)
	}

	// The containers have access to the full set of artifacts on the /artifacts folder
	// so, we have to bind it as a volume on the container.
	outputFolder, err := d.out.AbsoluteDstPath()
	if err != nil {
		return nil, fmt.Errorf("failed to get absolute path for output folder: %w", err)
	}

	// Validate that the image exists
	imageName := fmt.Sprintf("%s:%s", s.Image, s.Tag)
	if err := d.validateImageExists(imageName); err != nil {
		return nil, fmt.Errorf("failed to validate image %s: %w", imageName, err)
	}

	labels := map[string]string{
		// It is important to use the playground label to identify the containers
		// during the cleanup process
		"playground":         "true",
		"playground.session": d.manifest.ID,
		"service":            s.Name,
	}

	// apply the user defined labels
	maps.Copy(labels, d.labels)

	// add the local ports exposed by the service as labels
	// we have to do this for now since we do not store the manifest in JSON yet.
	// Otherwise, we could use that directly
	for _, port := range s.Ports {
		labels[fmt.Sprintf("port.%s", port.Name)] = fmt.Sprintf("%d", port.Port)
	}

	// Use files mapped to figure out which files from the artifacts is using the service
	volumes := map[string]string{
		outputFolder: "/artifacts", // placeholder
	}
	for k, v := range s.FilesMapped {
		volumes[filepath.Join(outputFolder, v)] = k
	}

	// create the bind volumes
	for localPath, volumeName := range s.VolumesMapped {
		volumeDirAbsPath, err := d.createVolume(s.Name, volumeName)
		if err != nil {
			return nil, err
		}
		volumes[volumeDirAbsPath] = localPath
	}

	volumesInLine := []string{}
	for k, v := range volumes {
		volumesInLine = append(volumesInLine, fmt.Sprintf("%s:%s", k, v))
	}

	// add the ports to the labels as well
	service := map[string]interface{}{
		"image":   imageName,
		"command": args,
		// Add volume mount for the output directory
		"volumes": volumesInLine,
		// Add the ethereum network
		"networks": []string{d.networkName},
		"labels":   labels,
	}

	if d.platform != "" {
		service["platform"] = d.platform
	}

	if len(envs) > 0 {
		service["environment"] = envs
	}

	if s.ReadyCheck != nil {
		var test []string
		if s.ReadyCheck.QueryURL != "" {
			// This is pretty much hardcoded for now.
			test = []string{"CMD-SHELL", "chmod +x /artifacts/scripts/query.sh && /artifacts/scripts/query.sh " + s.ReadyCheck.QueryURL}
		} else {
			test = s.ReadyCheck.Test
		}

		service["healthcheck"] = map[string]interface{}{
			"test":         test,
			"interval":     s.ReadyCheck.Interval.String(),
			"timeout":      s.ReadyCheck.Timeout.String(),
			"retries":      s.ReadyCheck.Retries,
			"start_period": s.ReadyCheck.StartPeriod.String(),
		}
	}

	if s.DependsOn != nil {
		depends := map[string]interface{}{}

		for _, d := range s.DependsOn {
			if d.Condition == "" {
				depends[d.Name] = struct{}{}
			} else {
				depends[d.Name] = map[string]interface{}{
					"condition": d.Condition,
				}
			}
		}
		service["depends_on"] = depends
	}

	if runtime.GOOS == "linux" {
		// We rely on host.docker.internal as the DNS address for the host inside
		// the container. But, this is only available on Macos and Windows.
		// On Linux, you can use the IP address 172.17.0.1 to access the host.
		// Thus, if we are running on Linux, we need to add an extra host entry.
		service["extra_hosts"] = map[string]string{
			"host.docker.internal": "172.17.0.1",
		}
	}

	if s.Entrypoint != "" {
		service["entrypoint"] = s.Entrypoint
	}

	if len(s.Ports) > 0 {
		ports := []string{}
		for _, p := range s.Ports {
			protocol := ""
			if p.Protocol == ProtocolUDP {
				protocol = "/udp"
			}

			if d.bindHostPortsLocally {
				ports = append(ports, fmt.Sprintf("127.0.0.1:%d:%d%s", p.HostPort, p.Port, protocol))
			} else {
				ports = append(ports, fmt.Sprintf("%d:%d%s", p.HostPort, p.Port, protocol))
			}
		}
		service["ports"] = ports
	}

	return service, nil
}

func (d *LocalRunner) isHostService(name string) bool {
	_, ok := d.overrides[name]
	return ok
}

func (d *LocalRunner) generateDockerCompose() ([]byte, error) {
	compose := map[string]interface{}{
		// We create a new network to be used by all the services so that
		// we can do DNS discovery between them.
		"networks": map[string]interface{}{
			d.networkName: map[string]interface{}{
				"name": d.networkName,
			},
		},
	}

	services := map[string]interface{}{}

	// for each service, reserve a port on the host machine. We use this ports
	// both to have access to the services from localhost but also to do communication
	// between services running inside docker and the ones running on the host machine.
	for _, svc := range d.manifest.Services {
		for _, port := range svc.Ports {
			port.HostPort = d.reservePort(port.Port, port.Protocol)
		}
	}

	for _, svc := range d.manifest.Services {
		if d.isHostService(svc.Name) {
			// skip services that are going to be launched on host
			continue
		}
		var err error
		if services[svc.Name], err = d.toDockerComposeService(svc); err != nil {
			return nil, fmt.Errorf("failed to convert service %s to docker compose service: %w", svc.Name, err)
		}
	}

	compose["services"] = services
	yamlData, err := yaml.Marshal(compose)
	if err != nil {
		return nil, fmt.Errorf("failed to marshal docker compose: %w", err)
	}

	return yamlData, nil
}

func (d *LocalRunner) createVolume(service, volumeName string) (string, error) {
	// create the volume in the output folder
	volumeDirAbsPath, err := d.out.CreateDir(fmt.Sprintf("volume-%s-%s", service, volumeName))
	if err != nil {
		return "", fmt.Errorf("failed to create volume dir %s: %w", volumeName, err)
	}
	return volumeDirAbsPath, nil
}

// runOnHost runs the service on the host machine
func (d *LocalRunner) runOnHost(ss *Service) error {
	// TODO: Use env vars in host processes
	args, _, err := d.applyTemplate(ss)
	if err != nil {
		return fmt.Errorf("failed to apply template, err: %w", err)
	}

	// Create the volumes for this service
	volumesMapped := map[string]string{}
	for pathInDocker, volumeName := range ss.VolumesMapped {
		volumeDirAbsPath, err := d.createVolume(ss.Name, volumeName)
		if err != nil {
			return err
		}
		volumesMapped[pathInDocker] = volumeDirAbsPath
	}

	// We have to replace the names of the files it is using as artifacts for the full names
	// Just a string replacement should be enough
	for i, arg := range args {
		// If any of the args contains any of the files mapped, we need to replace it
		for pathInDocker, artifactName := range ss.FilesMapped {
			if strings.Contains(arg, pathInDocker) {
				args[i] = strings.ReplaceAll(arg, pathInDocker, filepath.Join(d.out.dst, artifactName))
			}
		}
		// If any of the args contains any of the volumes mapped, we need to create
		// the volume and replace it
		for pathInDocker, volumeAbsPath := range volumesMapped {
			if strings.Contains(arg, pathInDocker) {
				args[i] = strings.ReplaceAll(arg, pathInDocker, volumeAbsPath)
			}
		}
	}

	execPath := d.overrides[ss.Name]
	cmd := exec.Command(execPath, args...)

	logOutput, err := d.out.LogOutput(ss.Name)
	if err != nil {
		// this should not happen, log it
		logOutput = os.Stdout
	}

	// Output the command itself to the log output for debugging purposes
	fmt.Fprint(logOutput, strings.Join(args, " ")+"\n\n")

	cmd.Stdout = logOutput
	cmd.Stderr = logOutput

	go func() {
		if err := cmd.Run(); err != nil {
			d.exitErr <- fmt.Errorf("error running host service %s: %w", ss.Name, err)
		}
	}()

	// we do not need to lock this array because we run the host services sequentially
	d.handles = append(d.handles, cmd)
	return nil
}

// trackLogs tracks the logs of a container and writes them to the log output
func (d *LocalRunner) trackLogs(serviceName string, containerID string) error {
	d.tasksMtx.Lock()
	log_output := d.tasks[serviceName].logs
	d.tasksMtx.Unlock()

	if log_output == nil {
		panic("BUG: log output not found for service " + serviceName)
	}

	logs, err := d.client.ContainerLogs(context.Background(), containerID, container.LogsOptions{
		ShowStdout: true,
		ShowStderr: true,
		Follow:     true,
	})
	if err != nil {
		return fmt.Errorf("error getting container logs: %w", err)
	}

	if _, err := stdcopy.StdCopy(log_output, log_output, logs); err != nil {
		return fmt.Errorf("error copying logs: %w", err)
	}

	return nil
}

func (d *LocalRunner) trackContainerStatusAndLogs() {
	eventCh, errCh := d.client.Events(context.Background(), events.ListOptions{
		Filters: filters.NewArgs(filters.Arg("label", fmt.Sprintf("playground.session=%s", d.manifest.ID))),
	})

	for {
		select {
		case event := <-eventCh:
			name := event.Actor.Attributes["com.docker.compose.service"]

			switch event.Action {
			case events.ActionStart:
				d.updateTaskStatus(name, taskStatusStarted)
				d.callback(name, "container started")

				if d.logInternally {
					// the container has started, we can track the logs now
					go func() {
						if err := d.trackLogs(name, event.Actor.ID); err != nil {
							log.Warn("error tracking logs", "error", err)
						}
					}()
				}
			case events.ActionDie:
				d.updateTaskStatus(name, taskStatusDie)
				d.callback(name, "container died")
				log.Info("container died", "name", name)

			case events.ActionHealthStatusHealthy:
				d.updateTaskStatus(name, taskStatusHealthy)
				d.callback(name, "container healthy")
				log.Info("container is healthy", "name", name)
			}

		case err := <-errCh:
			log.Warn("error tracking events", "error", err)
		}
	}
}

func CreatePrometheusServices(manifest *Manifest, out *output) error {
	// Read all the components to be deployed and find all the ports with name 'metrics'
	// to create the prometheus scrapper config
	var scrapeConfigs []map[string]interface{}

	// global scrape config
	scrapeConfigs = append(scrapeConfigs, map[string]interface{}{
		"job_name":     "external",
		"metrics_path": "/metrics",
		"static_configs": []map[string]interface{}{
			{
				"targets": []string{"host.docker.internal:5555"},
			},
		},
	})

	for _, c := range manifest.Services {
		for _, port := range c.Ports {
			if port.Name == "metrics" {
				metricsPath := "/metrics"
				if overrideMetricsPath, ok := c.Labels["metrics_path"]; ok {
					metricsPath = overrideMetricsPath
				}

				scrapeConfig := map[string]interface{}{
					"job_name":     c.Name,
					"metrics_path": metricsPath,
					"static_configs": []map[string]interface{}{
						{
							"targets": []string{fmt.Sprintf("%s:%d", c.Name, port.Port)},
						},
					},
				}
				scrapeConfigs = append(scrapeConfigs, scrapeConfig)
			}
		}
	}

	promConfig := map[string]interface{}{
		"global": map[string]interface{}{
			"scrape_interval":     "1s",
			"evaluation_interval": "1s",
		},
		"scrape_configs": scrapeConfigs,
	}

	if err := out.WriteFile("prometheus.yaml", promConfig); err != nil {
		return fmt.Errorf("failed to write prometheus.yml: %w", err)
	}

	// add to the manifest the prometheus service
	// This is a bit of a hack.
	srv := manifest.NewService("prometheus").
		WithImage("prom/prometheus").
		WithTag("latest").
		WithArgs("--config.file", "/data/prometheus.yaml").
		WithPort("metrics", 9090, "tcp").
		WithArtifact("/data/prometheus.yaml", "prometheus.yaml")
	manifest.Services = append(manifest.Services, srv)

	return nil
}

<<<<<<< HEAD
const (
	pullingImageEvent = "pulling image"
	imagePulledEvent  = "image pulled"
)

func (d *LocalRunner) ensureImage(ctx context.Context, imageName string) error {
	// Check if image exists locally
	_, err := d.client.ImageInspect(ctx, imageName)
	if err == nil {
		return nil // Image already exists
	}
	if !client.IsErrNotFound(err) {
		return err
	}

	// Image not found locally, pull it
	d.callback(imageName, pullingImageEvent)

	reader, err := d.client.ImagePull(ctx, imageName, image.PullOptions{})
	if err != nil {
		return fmt.Errorf("failed to pull image %s: %w", imageName, err)
	}
	defer reader.Close()

	// Consume the output to ensure pull completes
	_, err = io.Copy(io.Discard, reader)
	if err != nil {
		return fmt.Errorf("failed to read image pull output %s: %w", imageName, err)
	}

	d.callback(imageName, imagePulledEvent)
	return nil
}

func (d *LocalRunner) pullNotAvailableImages(ctx context.Context) error {
	g, ctx := errgroup.WithContext(ctx)

	for _, svc := range d.manifest.Services {
		if d.isHostService(svc.Name) {
			continue // Skip host services
		}

		s := svc // Capture loop variable
		g.Go(func() error {
			imageName := fmt.Sprintf("%s:%s", s.Image, s.Tag)
			if err := d.ensureImage(ctx, imageName); err != nil {
				return fmt.Errorf("failed to ensure image %s: %w", imageName, err)
			}
			return nil
		})
	}

	return g.Wait()
}

=======
>>>>>>> ff2f8681
func (d *LocalRunner) Run(ctx context.Context) error {
	go d.trackContainerStatusAndLogs()

	yamlData, err := d.generateDockerCompose()
	if err != nil {
		return fmt.Errorf("failed to generate docker-compose.yaml: %w", err)
	}

	if err := d.out.WriteFile("docker-compose.yaml", yamlData); err != nil {
		return fmt.Errorf("failed to write docker-compose.yaml: %w", err)
	}

	// generate the output log file for each service so that it is available after Run is done
	for _, instance := range d.instances {
		if instance.logs != nil {
			d.tasks[instance.service.Name].logs = instance.logs.logRef
		}
	}

	// Pull all required images in parallel
	if err := d.pullNotAvailableImages(ctx); err != nil {
		return err
	}

	// First start the services that are running in docker-compose
	cmd := exec.CommandContext(ctx, "docker", "compose", "-f", d.out.dst+"/docker-compose.yaml", "up", "-d")

	var errOut bytes.Buffer
	cmd.Stderr = &errOut

	if err := cmd.Run(); err != nil {
		return fmt.Errorf("failed to run docker-compose: %w, err: %s", err, errOut.String())
	}

	// Second, start the services that are running on the host machine
	errCh := make(chan error)
	go func() {
		for _, svc := range d.manifest.Services {
			if d.isHostService(svc.Name) {
				if err := d.runOnHost(svc); err != nil {
					errCh <- err
				}
			}
		}
		close(errCh)
	}()

	for err := range errCh {
		if err != nil {
			return err
		}
	}
	return nil
}

// StopContainersBySessionID removes all Docker containers associated with a specific playground session ID.
// This is a standalone utility function used by the clean command to stop containers without requiring
// a LocalRunner instance or manifest reference.
//
// TODO: Refactor to reduce code duplication with LocalRunner.Stop()
// Consider creating a shared dockerClient wrapper with helper methods for container management
// that both LocalRunner and this function can use.
func StopContainersBySessionID(id string) error {
	client, err := newDockerClient()
	if err != nil {
		return err
	}

	containers, err := client.ContainerList(context.Background(), container.ListOptions{
		Filters: filters.NewArgs(filters.Arg("label", fmt.Sprintf("playground.session=%s", id))),
	})
	if err != nil {
		return fmt.Errorf("error getting container list: %w", err)
	}

	g := new(errgroup.Group)
	for _, cont := range containers {
		g.Go(func() error {
			if err := client.ContainerRemove(context.Background(), cont.ID, container.RemoveOptions{
				RemoveVolumes: true,
				RemoveLinks:   false,
				Force:         true,
			}); err != nil {
				return fmt.Errorf("error removing container: %w", err)
			}
			return nil
		})
	}

	return g.Wait()
}<|MERGE_RESOLUTION|>--- conflicted
+++ resolved
@@ -4,11 +4,8 @@
 	"bytes"
 	"context"
 	"fmt"
-<<<<<<< HEAD
 	"io"
-=======
 	"maps"
->>>>>>> ff2f8681
 	"net"
 	"os"
 	"os/exec"
@@ -28,10 +25,6 @@
 	"github.com/docker/docker/client"
 	"github.com/docker/docker/pkg/stdcopy"
 	"github.com/ethereum/go-ethereum/log"
-<<<<<<< HEAD
-	"github.com/google/uuid"
-=======
->>>>>>> ff2f8681
 	"golang.org/x/sync/errgroup"
 	"gopkg.in/yaml.v2"
 )
@@ -999,7 +992,6 @@
 	return nil
 }
 
-<<<<<<< HEAD
 const (
 	pullingImageEvent = "pulling image"
 	imagePulledEvent  = "image pulled"
@@ -1055,8 +1047,6 @@
 	return g.Wait()
 }
 
-=======
->>>>>>> ff2f8681
 func (d *LocalRunner) Run(ctx context.Context) error {
 	go d.trackContainerStatusAndLogs()
 

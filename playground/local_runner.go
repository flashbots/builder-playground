--- conflicted
+++ resolved
@@ -955,7 +955,6 @@
 	}
 
 	return g.Wait()
-<<<<<<< HEAD
 }
 
 // StopContainersBySessionID removes all Docker containers associated with a specific playground session ID.
@@ -1104,6 +1103,4 @@
 	}
 
 	return "", nil
-=======
->>>>>>> a42a4623
 }
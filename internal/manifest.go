--- conflicted
+++ resolved
@@ -116,10 +116,7 @@
 		}
 	}
 
-<<<<<<< HEAD
-=======
 	// If any of the watchdogs fail, we return the error
->>>>>>> 9bc18f13
 	if err := <-watchdogErr; err != nil {
 		return fmt.Errorf("failed to run watchdog: %w", err)
 	}

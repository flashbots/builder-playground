package internal

import (
	"bytes"
	"context"
	"fmt"
	"net"
	"os"
	"os/exec"
	"path/filepath"
	"runtime"
	"strings"
	"sync"
	"text/template"
	"time"

	"github.com/charmbracelet/bubbles/spinner"
	"github.com/charmbracelet/lipgloss"
	"github.com/docker/docker/api/types/container"
	"github.com/docker/docker/api/types/events"
	"github.com/docker/docker/api/types/filters"
	"github.com/docker/docker/client"
	"github.com/docker/docker/pkg/stdcopy"
	"github.com/ethereum/go-ethereum/log"
	"github.com/google/uuid"
	"gopkg.in/yaml.v2"
)

const defaultNetworkName = "ethplayground"

// LocalRunner is a component that runs the services from the manifest on the local host machine.
// By default, it uses docker and docker compose to run all the services.
// But, some services (if they are configured to do so) can be run on the host machine instead.
// When running inside docker, each service will use the port numbers they define in the component description.
// Besides, they will also bind to an available public port on the host machine.
// If the service runs on the host, it will use the host port numbers instead directly.
type LocalRunner struct {
	out      *output
	manifest *Manifest
	client   *client.Client

	// reservedPorts is a map of port numbers reserved for each service to avoid conflicts
	// since we reserve ports for all the services before they are used
	reservedPorts map[int]bool

	// overrides is a map of service name to the path of the executable to run
	// on the host machine instead of a container.
	overrides map[string]string

	// handles stores the references to the processes that are running on host machine
	// they are executed sequentially so we do not need to lock the handles
	handles []*exec.Cmd

	// exitError signals when one of the services fails
	exitErr chan error

	// signals whether we are running in interactive mode
	interactive bool

	// TODO: Merge instance with tasks
	instances []*instance

	// tasks tracks the status of each service
	tasksMtx     sync.Mutex
	tasks        map[string]*task
	taskUpdateCh chan struct{}

	// wether to bind the ports to the local interface
	bindHostPortsLocally bool

	// sessionID is a random sequence that is used to identify the session
	// it is used to identify the containers in the cleanup process
	sessionID string

	// networkName is the name of the network to use for the services
	networkName string
}

type task struct {
	status string
	ready  bool
	logs   *os.File
}

var (
	taskStatusPending = "pending"
	taskStatusStarted = "started"
	taskStatusDie     = "die"
	taskStatusHealthy = "healthy"
)

type taskUI struct {
	tasks    map[string]string
	spinners map[string]spinner.Model
	style    lipgloss.Style
}

func newDockerClient() (*client.Client, error) {
	client, err := client.NewClientWithOpts(client.FromEnv, client.WithAPIVersionNegotiation())
	if err != nil {
		return nil, fmt.Errorf("failed to create docker client: %w", err)
	}
	return client, nil
}

// TODO: add a runner config struct
func NewLocalRunner(out *output, manifest *Manifest, overrides map[string]string, interactive bool, bindHostPortsLocally bool, networkName string) (*LocalRunner, error) {
	client, err := newDockerClient()
	if err != nil {
		return nil, fmt.Errorf("failed to create docker client: %w", err)
	}

	// merge the overrides with the manifest overrides
	if overrides == nil {
		overrides = make(map[string]string)
	}
	for k, v := range manifest.overrides {
		overrides[k] = v
	}

	// Create the concrete instances to run
	instances := []*instance{}
	for _, service := range manifest.Services() {
		log_output, err := out.LogOutput(service.Name)
		if err != nil {
			return nil, fmt.Errorf("error getting log output: %w", err)
		}
		logs := &serviceLogs{
			logRef: log_output,
			path:   log_output.Name(),
		}
		component := FindComponent(service.componentName)
		if component == nil {
			return nil, fmt.Errorf("component not found '%s'", service.componentName)
		}
		instance := &instance{
			service:   service,
			logs:      logs,
			component: component,
		}
		instances = append(instances, instance)
	}

	// download any local release artifacts for the services that require them
	// TODO: it feels a bit weird to have all this logic on the new command. We should split it later on.
	for _, instance := range instances {
		ss := instance.service
		if ss.labels[useHostExecutionLabel] == "true" {
			// If the service wants to run on the host, it must implement the ReleaseService interface
			// which provides functions to download the release artifact.
			releaseService, ok := instance.component.(ReleaseService)
			if !ok {
				return nil, fmt.Errorf("service '%s' must implement the ReleaseService interface", ss.Name)
			}
			releaseArtifact := releaseService.ReleaseArtifact()
			bin, err := DownloadRelease(out.homeDir, releaseArtifact)
			if err != nil {
				return nil, fmt.Errorf("failed to download release artifact for service '%s': %w", ss.Name, err)
			}
			overrides[ss.Name] = bin
		}
	}

	// Now, the override can either be one of two things (we are overloading the override map):
	// - docker image: In that case, change the manifest and remove from override map
	// - a path to an executable: In that case, we need to run it on the host machine
	// and use the override map <- We only check this case, and if it is not a path, we assume
	// it is a docker image. If it is not a docker image either, the error will be catched during the execution
	for k, v := range overrides {
		if _, err := os.Stat(v); err != nil {
			// this is a path to an executable, remove it from the overrides since we
			// assume it s a docker image and add it to manifest
			parts := strings.Split(v, ":")
			if len(parts) != 2 {
				return nil, fmt.Errorf("invalid override docker image %s, expected image:tag", v)
			}

			srv := manifest.MustGetService(k)
			srv.image = parts[0]
			srv.tag = parts[1]

			delete(overrides, k)
			continue
		}
	}

	tasks := map[string]*task{}
	for _, svc := range manifest.services {
		tasks[svc.Name] = &task{
			status: taskStatusPending,
			logs:   nil,
		}
	}

	if networkName == "" {
		networkName = defaultNetworkName
	}
	d := &LocalRunner{
		out:                  out,
		manifest:             manifest,
		client:               client,
		reservedPorts:        map[int]bool{},
		overrides:            overrides,
		handles:              []*exec.Cmd{},
		tasks:                tasks,
		taskUpdateCh:         make(chan struct{}),
		exitErr:              make(chan error, 2),
		bindHostPortsLocally: bindHostPortsLocally,
		sessionID:            uuid.New().String(),
		networkName:          networkName,
		instances:            instances,
	}

	if interactive {
		go d.printStatus()

		select {
		case d.taskUpdateCh <- struct{}{}:
		default:
		}
	}

	return d, nil
}

func (d *LocalRunner) Instances() []*instance {
	return d.instances
}

func (d *LocalRunner) printStatus() {
	fmt.Print("\033[s")
	lineOffset := 0

	// Get ordered service names from manifest
	orderedServices := make([]string, 0, len(d.manifest.services))
	for _, svc := range d.manifest.services {
		orderedServices = append(orderedServices, svc.Name)
	}

	// Initialize UI state
	ui := taskUI{
		tasks:    make(map[string]string),
		spinners: make(map[string]spinner.Model),
		style:    lipgloss.NewStyle(),
	}

	// Initialize spinners for each service
	for _, name := range orderedServices {
		sp := spinner.New()
		sp.Spinner = spinner.Dot
		ui.spinners[name] = sp
	}

	for {
		select {
		case <-d.taskUpdateCh:
			d.tasksMtx.Lock()

			// Clear the previous lines and move cursor up
			if lineOffset > 0 {
				fmt.Printf("\033[%dA", lineOffset)
				fmt.Print("\033[J")
			}

			lineOffset = 0
			// Use ordered services instead of ranging over map
			for _, name := range orderedServices {
				status := d.tasks[name].status
				var statusLine string

				switch status {
				case taskStatusStarted:
					sp := ui.spinners[name]
					sp.Tick()
					ui.spinners[name] = sp
					statusLine = ui.style.Foreground(lipgloss.Color("2")).Render(fmt.Sprintf("%s [%s] Running", sp.View(), name))
				case taskStatusDie:
					statusLine = ui.style.Foreground(lipgloss.Color("1")).Render(fmt.Sprintf("✗ [%s] Failed", name))
				case taskStatusPending:
					sp := ui.spinners[name]
					sp.Tick()
					ui.spinners[name] = sp
					statusLine = ui.style.Foreground(lipgloss.Color("3")).Render(fmt.Sprintf("%s [%s] Pending", sp.View(), name))
				}

				fmt.Println(statusLine)
				lineOffset++
			}

			d.tasksMtx.Unlock()
		}
	}
}

func (d *LocalRunner) AreReady() bool {
	d.tasksMtx.Lock()
	defer d.tasksMtx.Unlock()

	for name, task := range d.tasks {
		// ensure the task is not a host service
		if d.isHostService(name) {
			continue
		}

		// first ensure the task has started
		if task.status != taskStatusStarted {
			return false
		}

		// then ensure it is ready if it has a ready function
		svc := d.getService(name)
		if svc.readyCheck != nil {
			if !task.ready {
				return false
			}
		}
	}
	return true
}

func (d *LocalRunner) WaitForReady(ctx context.Context, timeout time.Duration) error {
	for {
		select {
		case <-ctx.Done():
			return ctx.Err()

		case <-time.After(1 * time.Second):
			if d.AreReady() {
				return nil
			}

		case err := <-d.exitErr:
			return err
		}
	}
}

func (d *LocalRunner) updateTaskStatus(name string, status string) {
	d.tasksMtx.Lock()
	defer d.tasksMtx.Unlock()
	if status == taskStatusHealthy {
		d.tasks[name].ready = true
	} else {
		d.tasks[name].status = status
	}

	if status == taskStatusDie {
		d.exitErr <- fmt.Errorf("container %s failed", name)
	}

	select {
	case d.taskUpdateCh <- struct{}{}:
	default:
	}
}

func (d *LocalRunner) ExitErr() <-chan error {
	return d.exitErr
}

func (d *LocalRunner) Stop() error {
	// only stop the containers that belong to this session
	containers, err := d.client.ContainerList(context.Background(), container.ListOptions{
		Filters: filters.NewArgs(filters.Arg("label", fmt.Sprintf("playground.session=%s", d.sessionID))),
	})
	if err != nil {
		return fmt.Errorf("error getting container list: %w", err)
	}

	var wg sync.WaitGroup
	wg.Add(len(containers))

	var errCh chan error
	errCh = make(chan error, len(containers))

	for _, cont := range containers {
		go func(contID string) {
			defer wg.Done()
			if err := d.client.ContainerRemove(context.Background(), contID, container.RemoveOptions{
				RemoveVolumes: true,
				RemoveLinks:   false,
				Force:         true,
			}); err != nil {
				errCh <- fmt.Errorf("error removing container: %w", err)
			}
		}(cont.ID)
	}

	wg.Wait()

	// stop all the handles
	for _, handle := range d.handles {
		handle.Process.Kill()
	}

	close(errCh)

	for err := range errCh {
		if err != nil {
			return err
		}
	}

	return nil
}

// reservePort finds the first available port from the startPort and reserves it
// Note that we have to keep track of the port in 'reservedPorts' because
// the port allocation happens before the services uses it and binds to it.
func (d *LocalRunner) reservePort(startPort int, protocol string) int {
	for i := startPort; i < startPort+1000; i++ {
		if _, ok := d.reservedPorts[i]; ok {
			continue
		}

		bindAddr := "0.0.0.0"
		if d.bindHostPortsLocally {
			bindAddr = "127.0.0.1"
		}

		if protocol == ProtocolUDP {
			listener, err := net.ListenUDP("udp", &net.UDPAddr{
				Port: i,
				IP:   net.ParseIP(bindAddr),
			})
			if err != nil {
				continue
			}
			listener.Close()
		} else if protocol == ProtocolTCP {
			listener, err := net.Listen(protocol, fmt.Sprintf("%s:%d", bindAddr, i))
			if err != nil {
				continue
			}
			listener.Close()
		} else {
			panic(fmt.Sprintf("invalid protocol: %s", protocol))
		}

		d.reservedPorts[i] = true
		return i
	}
	panic("BUG: could not reserve a port")
}

func (d *LocalRunner) getService(name string) *service {
	for _, svc := range d.manifest.services {
		if svc.Name == name {
			return svc
		}
	}
	return nil
}

// applyTemplate resolves the templates from the manifest (Dir, Port, Connect) into
// the actual values for this specific docker execution.
func (d *LocalRunner) applyTemplate(s *service) ([]string, map[string]string, error) {
	var input map[string]interface{}

	// For {{.Dir}}:
	// - Service runs on host: bind to the output folder
	// - Service runs inside docker: bind to /artifacts
	if d.isHostService(s.Name) {
		input = map[string]interface{}{
			"Dir": d.out.dst,
		}
	} else {
		input = map[string]interface{}{
			"Dir": "/artifacts",
		}
	}

	resolvePort := func(name string, defaultPort int, protocol string) int {
		// For {{Port "name" "defaultPort"}}:
		// - Service runs on host: return the host port
		// - Service runs inside docker: return the docker port
		if d.isHostService(s.Name) {
			return s.MustGetPort(name).HostPort
		}
		return defaultPort
	}

	funcs := template.FuncMap{
		"Service": func(name string, portLabel, protocol string) string {
			protocolPrefix := ""
			if protocol == "http" {
				protocolPrefix = "http://"
			}

			// For {{Service "name" "portLabel"}}:
			// - Service runs on host:
			//   A: target is inside docker: access with localhost:hostPort
			//   B: target is on the host: access with localhost:hostPort
			// - Service runs inside docker:
			//   C: target is inside docker: access it with DNS service:port
			//   D: target is on the host: access it with host.docker.internal:hostPort

			// find the service and the port that it resolves for that label
			svc := d.manifest.MustGetService(name)
			port := svc.MustGetPort(portLabel)

			if d.isHostService(s.Name) {
				// A and B
				return fmt.Sprintf("%slocalhost:%d", protocolPrefix, port.HostPort)
			} else {
				if d.isHostService(svc.Name) {
					// D
					return fmt.Sprintf("%shost.docker.internal:%d", protocolPrefix, port.HostPort)
				}
				// C
				return fmt.Sprintf("%s%s:%d", protocolPrefix, svc.Name, port.Port)
			}
		},
		"Port": func(name string, defaultPort int) int {
			return resolvePort(name, defaultPort, ProtocolTCP)
		},
		"PortUDP": func(name string, defaultPort int) int {
			return resolvePort(name, defaultPort, ProtocolUDP)
		},
	}

	runTemplate := func(arg string) (string, error) {
		tpl, err := template.New("").Funcs(funcs).Parse(arg)
		if err != nil {
			return "", err
		}

		var out strings.Builder
		if err := tpl.Execute(&out, input); err != nil {
			return "", err
		}

		return out.String(), nil
	}

	// apply the templates to the arguments
	var argsResult []string
	for _, arg := range s.args {
		newArg, err := runTemplate(arg)
		if err != nil {
			return nil, nil, err
		}
		argsResult = append(argsResult, newArg)
	}

	// apply the templates to the environment variables
	envs := map[string]string{}
	for k, v := range s.env {
		newV, err := runTemplate(v)
		if err != nil {
			return nil, nil, err
		}
		envs[k] = newV
	}

	return argsResult, envs, nil
}

func (d *LocalRunner) validateImageExists(image string) error {
	// check locally
	_, err := d.client.ImageInspect(context.Background(), image)
	if err == nil {
		return nil
	}
	if !client.IsErrNotFound(err) {
		return err
	}

	// check remotely
	if _, err = d.client.DistributionInspect(context.Background(), image, ""); err == nil {
		return nil
	}
	if !client.IsErrNotFound(err) {
		return err
	}

	return fmt.Errorf("image %s not found: %w", image)
}

func (d *LocalRunner) toDockerComposeService(s *service) (map[string]interface{}, error) {
	// apply the template again on the arguments to figure out the connections
	// at this point all of them are valid, we just have to resolve them again. We assume for now
	// everyone is going to be on docker at the same network.
	args, envs, err := d.applyTemplate(s)
	if err != nil {
		return nil, fmt.Errorf("failed to apply template, err: %w", err)
	}

	// The containers have access to the full set of artifacts on the /artifacts folder
	// so, we have to bind it as a volume on the container.
	outputFolder, err := d.out.AbsoluteDstPath()
	if err != nil {
		return nil, fmt.Errorf("failed to get absolute path for output folder: %w", err)
	}

	// Validate that the image exists
	imageName := fmt.Sprintf("%s:%s", s.image, s.tag)
	if err := d.validateImageExists(imageName); err != nil {
		return nil, fmt.Errorf("failed to validate image %s: %w", imageName, err)
	}

	labels := map[string]string{
		// It is important to use the playground label to identify the containers
		// during the cleanup process
		"playground":         "true",
		"playground.session": d.sessionID,
		"service":            s.Name,
	}

	// add the local ports exposed by the service as labels
	// we have to do this for now since we do not store the manifest in JSON yet.
	// Otherwise, we could use that directly
	for _, port := range s.ports {
		labels[fmt.Sprintf("port.%s", port.Name)] = fmt.Sprintf("%d", port.Port)
	}

	// Use files mapped to figure out which files from the artifacts is using the service
	volumes := map[string]string{
		outputFolder: "/artifacts", // placeholder
	}
	for k, v := range s.filesMapped {
		volumes[filepath.Join(outputFolder, v)] = k
	}

	// create the bind volumes
	for localPath, volumeName := range s.volumesMapped {
<<<<<<< HEAD
		volumeDirAbsPath, err := d.out.CreateDir(fmt.Sprintf("volume-%s-%s", s.Name, volumeName))
		if err != nil {
			return nil, fmt.Errorf("failed to create volume dir %s: %w", volumeName, err)
=======
		volumeDirAbsPath, err := d.createVolume(s.Name, volumeName)
		if err != nil {
			return nil, err
>>>>>>> e9109838
		}
		volumes[volumeDirAbsPath] = localPath
	}

	volumesInLine := []string{}
	for k, v := range volumes {
		volumesInLine = append(volumesInLine, fmt.Sprintf("%s:%s", k, v))
	}

	// add the ports to the labels as well
	service := map[string]interface{}{
		"image":   imageName,
		"command": args,
		// Add volume mount for the output directory
		"volumes": volumesInLine,
		// Add the ethereum network
		"networks": []string{d.networkName},
		"labels":   labels,
	}

	if len(envs) > 0 {
		service["environment"] = envs
	}

	if s.readyCheck != nil {
		var test []string
		if s.readyCheck.QueryURL != "" {
			// This is pretty much hardcoded for now.
			test = []string{"CMD-SHELL", "chmod +x /artifacts/scripts/query.sh && /artifacts/scripts/query.sh " + s.readyCheck.QueryURL}
		} else {
			test = s.readyCheck.Test
		}

		service["healthcheck"] = map[string]interface{}{
			"test":         test,
			"interval":     s.readyCheck.Interval.String(),
			"timeout":      s.readyCheck.Timeout.String(),
			"retries":      s.readyCheck.Retries,
			"start_period": s.readyCheck.StartPeriod.String(),
		}
	}

	if s.dependsOn != nil {
		depends := map[string]interface{}{}

		for _, d := range s.dependsOn {
			if d.Condition == "" {
				depends[d.Name] = struct{}{}
			} else {
				depends[d.Name] = map[string]interface{}{
					"condition": d.Condition,
				}
			}
		}
		service["depends_on"] = depends
	}

	if runtime.GOOS == "linux" {
		// We rely on host.docker.internal as the DNS address for the host inside
		// the container. But, this is only available on Macos and Windows.
		// On Linux, you can use the IP address 172.17.0.1 to access the host.
		// Thus, if we are running on Linux, we need to add an extra host entry.
		service["extra_hosts"] = map[string]string{
			"host.docker.internal": "172.17.0.1",
		}
	}

	if s.entrypoint != "" {
		service["entrypoint"] = s.entrypoint
	}

	if len(s.ports) > 0 {
		ports := []string{}
		for _, p := range s.ports {
			protocol := ""
			if p.Protocol == ProtocolUDP {
				protocol = "/udp"
			}

			if d.bindHostPortsLocally {
				ports = append(ports, fmt.Sprintf("127.0.0.1:%d:%d%s", p.HostPort, p.Port, protocol))
			} else {
				ports = append(ports, fmt.Sprintf("%d:%d%s", p.HostPort, p.Port, protocol))
			}
		}
		service["ports"] = ports
	}

	return service, nil
}

func (d *LocalRunner) isHostService(name string) bool {
	_, ok := d.overrides[name]
	return ok
}

func (d *LocalRunner) generateDockerCompose() ([]byte, error) {
	compose := map[string]interface{}{
		// We create a new network to be used by all the services so that
		// we can do DNS discovery between them.
		"networks": map[string]interface{}{
			d.networkName: map[string]interface{}{
				"name": d.networkName,
			},
		},
	}

	services := map[string]interface{}{}

	// for each service, reserve a port on the host machine. We use this ports
	// both to have access to the services from localhost but also to do communication
	// between services running inside docker and the ones running on the host machine.
	for _, svc := range d.manifest.services {
		for _, port := range svc.ports {
			port.HostPort = d.reservePort(port.Port, port.Protocol)
		}
	}

	for _, svc := range d.manifest.services {
		if d.isHostService(svc.Name) {
			// skip services that are going to be launched on host
			continue
		}
		var err error
		if services[svc.Name], err = d.toDockerComposeService(svc); err != nil {
			return nil, fmt.Errorf("failed to convert service %s to docker compose service: %w", svc.Name, err)
		}
	}

	compose["services"] = services
	yamlData, err := yaml.Marshal(compose)
	if err != nil {
		return nil, fmt.Errorf("failed to marshal docker compose: %w", err)
	}

	return yamlData, nil
}

func (d *LocalRunner) createVolume(service, volumeName string) (string, error) {
	// create the volume in the output folder
	volumeDirAbsPath, err := d.out.CreateDir(fmt.Sprintf("volume-%s-%s", service, volumeName))
	if err != nil {
		return "", fmt.Errorf("failed to create volume dir %s: %w", volumeName, err)
	}
	return volumeDirAbsPath, nil
}

// runOnHost runs the service on the host machine
func (d *LocalRunner) runOnHost(ss *service) error {
	// TODO: Use env vars in host processes
	args, _, err := d.applyTemplate(ss)
	if err != nil {
		return fmt.Errorf("failed to apply template, err: %w", err)
	}

	// Create the volumes for this service
	volumesMapped := map[string]string{}
	for pathInDocker, volumeName := range ss.volumesMapped {
		volumeDirAbsPath, err := d.createVolume(ss.Name, volumeName)
		if err != nil {
			return err
		}
		volumesMapped[pathInDocker] = volumeDirAbsPath
	}

	// We have to replace the names of the files it is using as artifacts for the full names
	// Just a string replacement should be enough
	for i, arg := range args {
		// If any of the args contains any of the files mapped, we need to replace it
		for pathInDocker, artifactName := range ss.filesMapped {
			if strings.Contains(arg, pathInDocker) {
				args[i] = strings.ReplaceAll(arg, pathInDocker, filepath.Join(d.out.dst, artifactName))
			}
		}
		// If any of the args contains any of the volumes mapped, we need to create
		// the volume and replace it
		for pathInDocker, volumeAbsPath := range volumesMapped {
			if strings.Contains(arg, pathInDocker) {
				args[i] = strings.ReplaceAll(arg, pathInDocker, volumeAbsPath)
			}
		}
	}

	execPath := d.overrides[ss.Name]
	cmd := exec.Command(execPath, args...)

	logOutput, err := d.out.LogOutput(ss.Name)
	if err != nil {
		// this should not happen, log it
		logOutput = os.Stdout
	}

	// Output the command itself to the log output for debugging purposes
	fmt.Fprint(logOutput, strings.Join(args, " ")+"\n\n")

	cmd.Stdout = logOutput
	cmd.Stderr = logOutput

	go func() {
		if err := cmd.Run(); err != nil {
			d.exitErr <- fmt.Errorf("error running host service %s: %w", ss.Name, err)
		}
	}()

	// we do not need to lock this array because we run the host services sequentially
	d.handles = append(d.handles, cmd)
	return nil
}

// trackLogs tracks the logs of a container and writes them to the log output
func (d *LocalRunner) trackLogs(serviceName string, containerID string) error {
	d.tasksMtx.Lock()
	log_output := d.tasks[serviceName].logs
	d.tasksMtx.Unlock()

	if log_output == nil {
		panic("BUG: log output not found for service " + serviceName)
	}

	logs, err := d.client.ContainerLogs(context.Background(), containerID, container.LogsOptions{
		ShowStdout: true,
		ShowStderr: true,
		Follow:     true,
	})
	if err != nil {
		return fmt.Errorf("error getting container logs: %w", err)
	}

	if _, err := stdcopy.StdCopy(log_output, log_output, logs); err != nil {
		return fmt.Errorf("error copying logs: %w", err)
	}

	return nil
}

func (d *LocalRunner) trackContainerStatusAndLogs() {
	eventCh, errCh := d.client.Events(context.Background(), events.ListOptions{
		Filters: filters.NewArgs(filters.Arg("label", fmt.Sprintf("playground.session=%s", d.sessionID))),
	})

	for {
		select {
		case event := <-eventCh:
			name := event.Actor.Attributes["com.docker.compose.service"]

			switch event.Action {
			case events.ActionStart:
				d.updateTaskStatus(name, taskStatusStarted)

				// the container has started, we can track the logs now
				go func() {
					if err := d.trackLogs(name, event.Actor.ID); err != nil {
						log.Warn("error tracking logs", "error", err)
					}
				}()
			case events.ActionDie:
				d.updateTaskStatus(name, taskStatusDie)
				log.Info("container died", "name", name)

			case events.ActionHealthStatusHealthy:
				d.updateTaskStatus(name, taskStatusHealthy)
				log.Info("container is healthy", "name", name)
			}

		case err := <-errCh:
			log.Warn("error tracking events", "error", err)
		}
	}
}

func CreatePrometheusServices(manifest *Manifest, out *output) error {
	// Read all the components to be deployed and find all the ports with name 'metrics'
	// to create the prometheus scrapper config
	var scrapeConfigs []map[string]interface{}

	// global scrape config
	scrapeConfigs = append(scrapeConfigs, map[string]interface{}{
		"job_name":     "external",
		"metrics_path": "/metrics",
		"static_configs": []map[string]interface{}{
			{
				"targets": []string{"host.docker.internal:5555"},
			},
		},
	})

	for _, c := range manifest.services {
		for _, port := range c.ports {
			if port.Name == "metrics" {
				metricsPath := "/metrics"
				if overrideMetricsPath, ok := c.labels["metrics_path"]; ok {
					metricsPath = overrideMetricsPath
				}

				scrapeConfig := map[string]interface{}{
					"job_name":     c.Name,
					"metrics_path": metricsPath,
					"static_configs": []map[string]interface{}{
						{
							"targets": []string{fmt.Sprintf("%s:%d", c.Name, port.Port)},
						},
					},
				}
				scrapeConfigs = append(scrapeConfigs, scrapeConfig)
			}
		}
	}

	promConfig := map[string]interface{}{
		"global": map[string]interface{}{
			"scrape_interval":     "1s",
			"evaluation_interval": "1s",
		},
		"scrape_configs": scrapeConfigs,
	}

	if err := out.WriteFile("prometheus.yaml", promConfig); err != nil {
		return fmt.Errorf("failed to write prometheus.yml: %w", err)
	}

	// add to the manifest the prometheus service
	// This is a bit of a hack.
	srv := manifest.NewService("prometheus").
		WithImage("prom/prometheus").
		WithTag("latest").
		WithArgs("--config.file", "{{.Dir}}/prometheus.yaml").
		WithPort("metrics", 9090, "tcp")
	manifest.services = append(manifest.services, srv)

	return nil
}

func (d *LocalRunner) Run() error {
	go d.trackContainerStatusAndLogs()

	yamlData, err := d.generateDockerCompose()
	if err != nil {
		return fmt.Errorf("failed to generate docker-compose.yaml: %w", err)
	}

	if err := d.out.WriteFile("docker-compose.yaml", yamlData); err != nil {
		return fmt.Errorf("failed to write docker-compose.yaml: %w", err)
	}

	// generate the output log file for each service so that it is available after Run is done
	for _, instance := range d.instances {
		d.tasks[instance.service.Name].logs = instance.logs.logRef
	}

	// First start the services that are running in docker-compose
	cmd := exec.Command("docker", "compose", "-f", d.out.dst+"/docker-compose.yaml", "up", "-d")

	var errOut bytes.Buffer
	cmd.Stderr = &errOut

	if err := cmd.Run(); err != nil {
		return fmt.Errorf("failed to run docker-compose: %w, err: %s", err, errOut.String())
	}

	// Second, start the services that are running on the host machine
	errCh := make(chan error)
	go func() {
		for _, svc := range d.manifest.services {
			if d.isHostService(svc.Name) {
				if err := d.runOnHost(svc); err != nil {
					errCh <- err
				}
			}
		}
		close(errCh)
	}()

	for err := range errCh {
		if err != nil {
			return err
		}
	}
	return nil
}<|MERGE_RESOLUTION|>--- conflicted
+++ resolved
@@ -624,15 +624,9 @@
 
 	// create the bind volumes
 	for localPath, volumeName := range s.volumesMapped {
-<<<<<<< HEAD
-		volumeDirAbsPath, err := d.out.CreateDir(fmt.Sprintf("volume-%s-%s", s.Name, volumeName))
-		if err != nil {
-			return nil, fmt.Errorf("failed to create volume dir %s: %w", volumeName, err)
-=======
 		volumeDirAbsPath, err := d.createVolume(s.Name, volumeName)
 		if err != nil {
 			return nil, err
->>>>>>> e9109838
 		}
 		volumes[volumeDirAbsPath] = localPath
 	}

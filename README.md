# Builder Playground

[![Goreport status](https://goreportcard.com/badge/github.com/flashbots/builder-playground)](https://goreportcard.com/report/github.com/flashbots/builder-playground)
[![Test status](https://github.com/flashbots/builder-playground/actions/workflows/checks.yaml/badge.svg?branch=main)](https://github.com/flashbots/builder-playground/actions?query=workflow%3A%22Checks%22)

Builder Playground is a CLI tool for spinning up self-contained Ethereum development networks for end-to-end block building. With a single command, it deploys complete L1 and L2 stacks—including EL and CL nodes, mev-boost, relays, and builder infrastructure. Designed for speed, determinism, and ease of use, it serves as the foundation for testing block-builder software, BuilderNet VM images, and integration tests across chains.

Recipes (e.g. `l1`, `opstack`) assemble opinionated components and pre-baked configs to bring a full blockchain stack online within seconds. This makes it ideal for:

- Developing and testing block-building pipelines
- Validating builder/relay behavior against real consensus flows
- Running repeatable CI and e2e scenarios
- Experimenting with fork configurations and client combinations

Quick start:

```bash
# L1 environment with mev-boost relay
builder-playground cook l1

# L2 OpStack with external builder support
builder-playground cook opstack --external-builder http://localhost:4444
```

## Getting started

Clone the repository and use the `cook` command to deploy a specific recipe:

```bash
$ builder-playground cook <recipe>
```

Currently available recipes:

### L1 Recipe

Deploys a complete L1 environment with:

- A beacon node + validator client ([lighthouse](https://github.com/sigp/lighthouse)).
- An execution client ([reth](https://github.com/paradigmxyz/reth)).
- An in-memory [mev-boost-relay](https://github.com/flashbots/mev-boost-relay).

```bash
$ builder-playground cook l1 [flags]
```

Flags:

- `--latest-fork`: Enable the latest fork at startup
- `--block-time`: Change the default block time (`12s`), to be provided in duration format (e.g. `--block-time=1s`)
- `--use-reth-for-validation`: Use Reth EL for block validation in mev-boost.
- `--secondary-el`: Port to use for a secondary el (enables the internal cl-proxy proxy)
- `--use-native-reth`: Run the Reth EL binary on the host instead of docker (recommended to bind to the Reth DB)
- `--use-separate-mev-boost`: Spins a seperate service for mev-boost in addition with mev-boost-relay

### OpStack Recipe

Deploys an L2 environment with:

- Complete L1 setup (as above minus mev-boost)
- A complete sequencer with op-node, op-geth and op-batcher

```bash
$ builder-playground cook opstack [flags]
```

Flags:

- `--external-builder`: URL of an external builder to use (enables rollup-boost)
- `--enable-latest-fork` (int): Enables the latest fork (isthmus) at startup (0) or n blocks after genesis.

### Example Commands

Here's a complete example showing how to run the L1 recipe with the latest fork enabled and custom output directory:

```bash
$ builder-playground cook l1 --latest-fork --output ~/my-builder-testnet --genesis-delay 15 --log-level debug
```

### Generate transaction flow with contender

builder-playground can generate transaction flow to its nodes with [contender](https://github.com/flashbots/contender). Just pass the `--contender` flag to send spam transactions that fill each block:

```bash
go run main.go cook l1 --contender
```

The default contender flags are as follows:

- `--min-balance "10 ether"` -- gives each spammer account 10 ETH.
- `--tps 20` -- sends 20 transactions per second.
- `-l` -- runs spammer indefinitely (pass `-l <num>` to set a finite number of spam runs).

To add or modify contender flags, use `--contender.arg`:

```bash
# run the builtin erc20 scenario instead of the default "fill block" scenario, at 100 TPS
go run main.go cook l1 --contender \
  --contender.arg "--tps 100" \
  --contender.arg "erc20"
```

To read about more contender flag options, see the [contender CLI docs](https://github.com/flashbots/contender/blob/main/docs/cli.md). To see all available flags, [install contender](https://github.com/flashbots/contender/blob/main/docs/installation.md) or [run it in docker](https://github.com/flashbots/contender?tab=readme-ov-file#docker-instructions), and run `contender --help`.

<<<<<<< HEAD
=======
To see what contender is doing internally, check its docker logs:

```bash
# get docker logs with contender's container ID
docker logs -f $(docker ps | grep contender | cut -d' ' -f1)
# press CTRL+C to stop printing logs
```

>>>>>>> a6c04699
## Common Options

- `--output` (string): The directory where the chain data and artifacts are stored. Defaults to `$HOME/.playground/devnet`
- `--detached` (bool): Run the recipes in the background. Defaults to `false`.
- `--genesis-delay` (int): The delay in seconds before the genesis block is created. Defaults to `10` seconds
- `--watchdog` (bool): Enable the watchdog service to monitor the specific chain
- `--dry-run` (bool): Generates the artifacts and manifest but does not deploy anything (also enabled with the `--mise-en-place` flag)
- `--log-level` (string): Log level to use (debug, info, warn, error, fatal). Defaults to `info`.
- `--labels` (key=val): Custom labels to apply to your deployment.
- `--disable-logs` (bool): Disable the logs for the services. Defaults to `false`.
- `--contender` (bool): Enable [contender](https://github.com/flashbots/contender) spammer. Required to use other contender flags.
  - `--contender.arg` (string): Pass custom args to the contender CLI.
  Example: `--contender.arg "--tpb 20"`
  - `--contender.target` (string): Change the default target node to spam. On the `l1` recipe, the default is "el", and on `opstack` it's "op-geth".
- `--with-prometheus` (bool); Whether to deploy a Prometheus server and gather metrics. Defaults to `false`.

To stop the playground, press `Ctrl+C`.

## Inspect

Builder-playground supports inspecting the connection of a service to a specific port.

```bash
$ builder-playground inspect <service> <port>
```

Example:

```bash
$ builder-playground cook opstack
$ builder-playground inspect op-geth authrpc
```

This command starts a `tcpflow` container in the same network interface as the service and captures the traffic to the specified port.

## Clean

Removes a recipe running in the background

```bash
$ builder-playground clean [--output ./output]
```

## Telemetry

The Builder Playground includes built-in Prometheus metrics collection. When you run any recipe with the `--with-prometheus` flag, the system automatically deploys a Prometheus server and gathers metrics from all services in your deployment.

Prometheus automatically discovers services by looking for a port with the metrics label. You can define a metrics port in your component like this:

```go
WithArgs("--metrics", `0.0.0.0:{{Port "metrics" 9090}}`)
```

By default, Prometheus scrapes the `/metrics` path, but services can override this by specifying a custom path with `WithLabel("metrics_path", "/custom/path")`. All configured services are automatically registered as scrape targets.

### Usage
Enable Prometheus for any recipe:

```bash
$ builder-playground cook l1 --with-prometheus
$ builder-playground cook opstack --with-prometheus
```

## Internals

### Execution Flow

The playground executes in three main phases:

1. **Artifact Generation**: Creates all necessary files and configurations (genesis files, keys, etc.)
2. **Manifest Generation**: The recipe creates a manifest describing all services to be deployed, their ports, and configurations
3. **Deployment**: Uses Docker Compose to deploy the services described in the manifest

When running in dry-run mode (`--dry-run` flag), only the first two phases are executed. This is useful for alternative deployment targets - while the playground uses Docker Compose by default, the manifest could be used to deploy to other platforms like Kubernetes.

### System Architecture

The playground is structured in two main layers:

#### Components

Components are the basic building blocks of the system. Each component implements the `Service` interface:

```go
type Service interface {
    Run(service *service)
}
```

Components represent individual compute resources like:

- Execution clients (Reth)
- Consensus clients (Lighthouse)
- Sidecar applications (MEV-Boost Relay)

Each component, given its input parameters, outputs a Docker container description with its specific configuration.

#### Recipes

Recipes combine components in specific ways to create complete environments. They implement this interface:

```go
type Recipe interface {
   Apply(artifacts *Artifacts) *Manifest
}
```

The key output of a recipe is a `Manifest`, which represents a complete description of the environment to be deployed. A Manifest contains:

- A list of services to deploy
- Their interconnections and dependencies
- Port mappings and configurations
- Volume mounts and environment variables

While the current recipes (L1 and OpStack) are relatively simple, this architecture allows for more complex setups. For example, you could create recipes for:

- Multiple execution clients with a shared bootnode
- Testing specific MEV scenarios
- Interop L2 testing environments

The separation between components and recipes makes it easy to create new environments by reusing and combining existing components in different ways. The Manifest provides an abstraction between the recipe's description of what should be deployed and how it actually gets deployed (Docker Compose, Kubernetes, etc.).

## Design Philosophy

The Builder Playground is focused exclusively on block building testing and development. Unlike general-purpose tools like Kurtosis that support any Ethereum setup, we take an opinionated approach optimized for block building workflows.

We deliberately limit configuration options and client diversity to keep the tool simple and maintainable. This focused approach allows us to provide a smooth developer experience for block building testing scenarios while keeping the codebase simple and maintainable.

This means we make specific choices:

- Fixed client implementations (Lighthouse, Reth)
- Recipe-based rather than modular configurations
- Pre-backed configurations

For use cases outside our scope, consider using a more general-purpose tool like Kurtosis.<|MERGE_RESOLUTION|>--- conflicted
+++ resolved
@@ -102,8 +102,6 @@
 
 To read about more contender flag options, see the [contender CLI docs](https://github.com/flashbots/contender/blob/main/docs/cli.md). To see all available flags, [install contender](https://github.com/flashbots/contender/blob/main/docs/installation.md) or [run it in docker](https://github.com/flashbots/contender?tab=readme-ov-file#docker-instructions), and run `contender --help`.
 
-<<<<<<< HEAD
-=======
 To see what contender is doing internally, check its docker logs:
 
 ```bash
@@ -112,7 +110,6 @@
 # press CTRL+C to stop printing logs
 ```
 
->>>>>>> a6c04699
 ## Common Options
 
 - `--output` (string): The directory where the chain data and artifacts are stored. Defaults to `$HOME/.playground/devnet`

--- conflicted
+++ resolved
@@ -148,13 +148,8 @@
 Example:
 
 ```bash
-<<<<<<< HEAD
-$ builder-playground cook opstack
-$ builder-playground debug inspect op-geth authrpc
-=======
 $ builder-playground start opstack
 $ builder-playground inspect op-geth authrpc
->>>>>>> a42a4623
 ```
 
 This command starts a `tcpflow` container in the same network interface as the service and captures the traffic to the specified port.
